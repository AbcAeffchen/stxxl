--- conflicted
+++ resolved
@@ -4,13 +4,8 @@
 # General configuration options
 #---------------------------------------------------------------------------
 PROJECT_NAME           = Stxxl
-<<<<<<< HEAD
-PROJECT_NUMBER         = 1.0
+PROJECT_NUMBER         = 1.1.0
 OUTPUT_DIRECTORY       = doc/doxy/
-=======
-PROJECT_NUMBER         = 1.1.0
-OUTPUT_DIRECTORY       = doxy/
->>>>>>> 72803ac7
 OUTPUT_LANGUAGE        = English
 EXTRACT_ALL            = NO
 EXTRACT_PRIVATE        = NO
