# This -*- Makefile -*- is intended for processing with GNU make.

############################################################################
#  make.settings.gnu
#
#  Part of the STXXL. See http://stxxl.sourceforge.net
#
#  Copyright (C) 2002-2007 Roman Dementiev <dementiev@mpi-sb.mpg.de>
#  Copyright (C) 2006-2010 Johannes Singler <singler@ira.uka.de>
#  Copyright (C) 2007-2011 Andreas Beckmann <beckmann@cs.uni-frankfurt.de>
#
#  Distributed under the Boost Software License, Version 1.0.
#  (See accompanying file LICENSE_1_0.txt or copy at
#  http://www.boost.org/LICENSE_1_0.txt)
############################################################################


TOPDIR	?= $(error TOPDIR not defined) # DO NOT CHANGE! This is set elsewhere.

# Change this file according to your paths.

# Instead of modifying this file, you could also set your modified variables
# in make.settings.local (needs to be created first, a template can be created
# by running 'make config_gnu').
-include $(TOPDIR)/make.settings.local


USE_BOOST	?= no	# set 'yes' to use Boost libraries or 'no' to not use Boost libraries
USE_MACOSX	?= no	# set 'yes' if you run Mac OS X, 'no' otherwise
USE_FREEBSD	?= no	# set 'yes' if you run FreeBSD, 'no' otherwise
USE_PARALLEL_MODE ?= no # set 'yes' to explicitly enable parallel mode for stxxl operations only
ENABLE_SHARED	?= no   # set 'yes' to build a shared library instead of a static library (EXPERIMENTAL)

# internal flags
USE_PMODE	?= no	# will be overridden from main Makefile
USE_MCSTL	?= no	# will be overridden from main Makefile
USE_ICPC	?= no	# will be overridden from main Makefile

STXXL_ROOT	?= $(TOPDIR)

ifeq ($(strip $(USE_ICPC)),yes)
COMPILER_ICPC	?= icpc
COMPILER	?= $(COMPILER_ICPC)
#ICPC_GCC	?= gcc-x.y    # override the gcc/g++ used to find headers and libraries
WARNINGS	?= -Wall -w1 -openmp-report0 -vec-report0
endif

ifeq ($(strip $(USE_PMODE)),yes)
COMPILER_GCC	?= g++-4.4.x
MODEBASE	?= pmstxxl
endif

ifeq ($(strip $(USE_MCSTL)),yes)
COMPILER_GCC	?= g++-4.2.3
MODEBASE	?= mcstxxl
# the root directory of your MCSTL installation
MCSTL_ROOT	?= $(HOME)/work/mcstl
endif

ifeq ($(strip $(USE_BOOST)),yes)
#BOOST_ROOT	?= /usr/local/boost-1.34.1
LIBEXTRA	?= _boost
endif

COMPILER_GCC	?= g++
COMPILER	?= $(COMPILER_GCC)
LINKER		?= $(COMPILER)
OPT_LEVEL	?= 3
OPT		?= -O$(OPT_LEVEL) # compiler optimization level
WARNINGS	?= -W -Wall -Woverloaded-virtual -Wundef
DEBUG		?= # put here -g option to include the debug information into the binaries

LIBBASE		?= stxxl
LIBEXTRA	?=
MODEBASE	?= stxxl

LIBNAME		?= $(LIBBASE)$(LIBEXTRA)
MODENAME	?= $(MODEBASE)$(LIBEXTRA)

# Hint: for g++-4.4 with c++0x support, enable the following:
#STXXL_SPECIFIC	+= -std=c++0x


#### TROUBLESHOOTING
#
# For automatical checking of order of the output elements in
# the sorters: stxxl::stream::sort, stxxl::stream::merge_runs,
# stxxl::sort, and stxxl::ksort use
#
#STXXL_SPECIFIC	+= -DSTXXL_CHECK_ORDER_IN_SORTS
#
# If your program aborts with message "read/write: wrong parameter"
# or "Invalid argument"
# this could be that your kernel does not support direct I/O
# then try to set it off recompiling the libs and your code with option
#
#STXXL_SPECIFIC	+= -DSTXXL_DIRECT_IO_OFF
#
# But for the best performance it is strongly recommended
# to reconfigure the kernel for the support of the direct I/O.


#### You usually shouldn't need to change the sections below #####


#### MACOSX CONFIGURATION ########################################

ifeq ($(strip $(USE_MACOSX)),yes)

PTHREAD_FLAG	?=

GET_FILE_ID	?= stat -L -f '%d:%i' $1

endif

##################################################################


#### FREEBSD CONFIGURATION #######################################

ifeq ($(strip $(USE_FREEBSD)),yes)

PTHREAD_FLAG	?= -pthread

GET_FILE_ID	?= stat -L -f '%d:%i' $1

endif

##################################################################


#### LINUX (DEFAULT) CONFIGURATION ###############################

PTHREAD_FLAG	?= -pthread

# get a unique identifier for a file or directory,
# e.g. device number + inode number
GET_FILE_ID	?= stat -L -c '%d:%i' $1

##################################################################


#### SHARED LIBRARY ###############################################

ifeq ($(strip $(ENABLE_SHARED)),yes)

LIBEXT	?= so
LIBGEN	?= false  # see lib/GNUmakefile
STXXL_LIBRARY_SPECIFIC	+= -fPIC

endif

###################################################################


#### STXXL CONFIGURATION #########################################

# create make.settings.local in the root directory
ifneq (,$(strip $(wildcard $(CURDIR)/include/stxxl.h)))
ifeq (,$(strip $(wildcard $(CURDIR)/make.settings.local)))
ifeq (,$(STXXL_AUTOCONFIG))
$(warning *** WARNING: you did not have a make.settings.local file -- creating ...)
endif
cmt	= \#
$(shell echo '$(cmt)STXXL_ROOT	 = $(CURDIR:$(HOME)%=$$(HOME)%)' >> $(CURDIR)/make.settings.local)
MCSTL_ROOT	?= $(HOME)/work/mcstl
$(shell echo '$(cmt)MCSTL_ROOT	 = $(MCSTL_ROOT:$(HOME)%=$$(HOME)%)' >> $(CURDIR)/make.settings.local)
$(shell echo '$(cmt)COMPILER_GCC	 = g++' >> $(CURDIR)/make.settings.local)
$(shell echo '$(cmt)COMPILER_GCC	 = g++-4.4 -std=c++0x' >> $(CURDIR)/make.settings.local)
$(shell echo '$(cmt)COMPILER_ICPC	 = icpc' >> $(CURDIR)/make.settings.local)
$(shell echo '$(cmt)USE_BOOST	 = no' >> $(CURDIR)/make.settings.local)
$(shell echo '$(cmt)BOOST_ROOT	 = ' >> $(CURDIR)/make.settings.local)
$(shell echo '$(cmt)USE_PARALLEL_MODE	 = no' >> $(CURDIR)/make.settings.local)
ifeq (Darwin,$(strip $(shell uname)))
$(shell echo 'USE_MACOSX	 = yes' >> $(CURDIR)/make.settings.local)
else
$(shell echo '$(cmt)USE_MACOSX	 = no' >> $(CURDIR)/make.settings.local)
endif
ifeq (FreeBSD,$(strip $(shell uname)))
$(shell echo 'USE_FREEBSD	 = yes' >> $(CURDIR)/make.settings.local)
else
$(shell echo '$(cmt)USE_FREEBSD	 = no' >> $(CURDIR)/make.settings.local)
endif
include make.settings.local
endif
endif

# check, whether stxxl is configured correctly
ifeq (,$(strip $(wildcard $(STXXL_ROOT)/include/stxxl.h)))
$(warning *** WARNING: STXXL has not been configured correctly)
$(warning *** WARNING: Please check make.settings.local)
$(error ERROR: could not find a STXXL installation in STXXL_ROOT=$(STXXL_ROOT))
endif

# in the top dir, check whether STXXL_ROOT points to ourselves
ifneq (,$(wildcard make.settings))
stat1	 = $(shell $(call GET_FILE_ID, ./))
stat2	 = $(shell $(call GET_FILE_ID, $(STXXL_ROOT)/))

ifneq ($(stat1),$(stat2))
$(error ERROR: STXXL_ROOT=$(STXXL_ROOT) points to a different STXXL installation)
endif
endif

##################################################################


#### STXXL OPTIONS ###############################################

STXXL_SPECIFIC	+= \
	$(PTHREAD_FLAG) \
	$(CPPFLAGS_ARCH) \
	-I$(strip $(STXXL_ROOT))/include \
	-include stxxl/bits/defines.h \
	-D_FILE_OFFSET_BITS=64 -D_LARGEFILE_SOURCE -D_LARGEFILE64_SOURCE

STXXL_LIBRARY_SPECIFIC	+= -D_IN_LIBSTXXL

STXXL_LDFLAGS	+= $(PTHREAD_FLAG)
STXXL_LDLIBS	+= -L$(strip $(STXXL_ROOT))/lib -l$(LIBNAME)
STXXL_LDLIBS	+= -lrt

STXXL_LIBDEPS	+= $(strip $(STXXL_ROOT))/lib/lib$(LIBNAME).$(LIBEXT)

UNAME_M		:= $(shell uname -m)
CPPFLAGS_ARCH	+= $(CPPFLAGS_$(UNAME_M))
CPPFLAGS_i686	?= -march=i686

##################################################################


#### ICPC OPTIONS ################################################

ifeq ($(strip $(USE_ICPC)),yes)

OPENMPFLAG	?= -openmp

ICPC_CPPFLAGS	+= $(if $(ICPC_GCC),-gcc-name=$(strip $(ICPC_GCC)))
ICPC_LDFLAGS	+= $(if $(ICPC_GCC),-gcc-name=$(strip $(ICPC_GCC)))

STXXL_SPECIFIC	+= -include bits/intel_compatibility.h

endif

##################################################################


#### PARALLEL_MODE OPTIONS ###############################################

ifeq ($(strip $(USE_PMODE)),yes)

OPENMPFLAG			?= -fopenmp

PARALLEL_MODE_CPPFLAGS		+= $(OPENMPFLAG) -D_GLIBCXX_PARALLEL
PARALLEL_MODE_LDFLAGS		+= $(OPENMPFLAG)

else
ifeq ($(strip $(USE_PARALLEL_MODE)),yes)

OPENMPFLAG			?= -fopenmp

EXPLICIT_PARALLEL_MODE_CPPFLAGS	+= $(OPENMPFLAG) -DSTXXL_PARALLEL_MODE_EXPLICIT
EXPLICIT_PARALLEL_MODE_LDFLAGS	+= $(OPENMPFLAG)

STXXL_SPECIFIC			+= $(EXPLICIT_PARALLEL_MODE_CPPFLAGS)
STXXL_LDFLAGS			+= $(EXPLICIT_PARALLEL_MODE_LDFLAGS)

endif
endif

##################################################################


#### MCSTL OPTIONS ###############################################

ifeq ($(strip $(USE_MCSTL)),yes)

OPENMPFLAG	?= -fopenmp

ifeq (,$(strip $(wildcard $(strip $(MCSTL_ROOT))/c++/mcstl.h)))
$(error ERROR: could not find a MCSTL installation in MCSTL_ROOT=$(MCSTL_ROOT))
endif

MCSTL_CPPFLAGS		+= $(OPENMPFLAG) -D__MCSTL__ -I$(MCSTL_ROOT)/c++
MCSTL_LDFLAGS		+= $(OPENMPFLAG)

endif

##################################################################


#### BOOST OPTIONS ###############################################

BOOST_INCLUDE			?= $(if $(strip $(BOOST_ROOT)),$(strip $(BOOST_ROOT))/include)
BOOST_COMPILER_OPTIONS		+= $(foreach inc,$(BOOST_INCLUDE),-I$(inc))
BOOST_COMPILER_OPTIONS		+= -DSTXXL_BOOST_CONFIG
BOOST_COMPILER_OPTIONS		+= -DSTXXL_BOOST_FILESYSTEM
BOOST_COMPILER_OPTIONS		+= -DSTXXL_BOOST_RANDOM
BOOST_COMPILER_OPTIONS		+= -DSTXXL_BOOST_THREADS
#BOOST_COMPILER_OPTIONS		+= -DSTXXL_BOOST_TIMESTAMP   # probably less efficient than gettimeofday()

BOOST_LIB_PATH			?= $(if $(strip $(BOOST_ROOT)),$(strip $(BOOST_ROOT))/lib)
BOOST_LIB_COMPILER_SUFFIX	?=
BOOST_LIB_MT_SUFFIX		?= -mt
BOOST_LINKER_OPTIONS		 = \
	$(foreach lib,$(BOOST_LIB_PATH),-L$(lib)) \
	-lboost_thread$(BOOST_LIB_COMPILER_SUFFIX)$(BOOST_LIB_MT_SUFFIX) \
	-lboost_date_time$(BOOST_LIB_COMPILER_SUFFIX)$(BOOST_LIB_MT_SUFFIX) \
	-lboost_iostreams$(BOOST_LIB_COMPILER_SUFFIX)$(BOOST_LIB_MT_SUFFIX) \
	-lboost_system$(BOOST_LIB_COMPILER_SUFFIX)$(BOOST_LIB_MT_SUFFIX) \
	-lboost_filesystem$(BOOST_LIB_COMPILER_SUFFIX)$(BOOST_LIB_MT_SUFFIX)

##################################################################


#### CPPUNIT OPTIONS #############################################

CPPUNIT_COMPILER_OPTIONS	+=

CPPUNIT_LINKER_OPTIONS		+= -lcppunit -ldl

##################################################################


#### DEPENDENCIES ################################################

HEADER_FILES_BITS	+= namespace.h noncopyable.h version.h
HEADER_FILES_BITS	+= compat_hash_map.h
HEADER_FILES_BITS	+= compat_unique_ptr.h parallel.h singleton.h defines.h
HEADER_FILES_BITS	+= verbose.h unused.h
HEADER_FILES_BITS	+= msvc_compatibility.h deprecated.h libstxxl.h

HEADER_FILES_COMMON	+= aligned_alloc.h new_alloc.h
HEADER_FILES_COMMON	+= mutex.h rand.h semaphore.h state.h
HEADER_FILES_COMMON	+= timer.h utils.h error_handling.h simple_vector.h
HEADER_FILES_COMMON	+= switch.h tmeta.h log.h exceptions.h tuple.h
HEADER_FILES_COMMON	+= types.h settings.h seed.h is_sorted.h exithandler.h

HEADER_FILES_COMPAT	+= shared_ptr.h
HEADER_FILES_COMPAT	+= type_traits.h

HEADER_FILES_IO		+= io.h iostats.h completion_handler.h
HEADER_FILES_IO		+= request_interface.h
HEADER_FILES_IO		+= request.h
HEADER_FILES_IO		+= request_ptr.h
HEADER_FILES_IO		+= request_operations.h
HEADER_FILES_IO		+= request_with_state.h
HEADER_FILES_IO		+= request_with_waiters.h
HEADER_FILES_IO		+= serving_request.h
HEADER_FILES_IO		+= disk_queues.h
HEADER_FILES_IO		+= request_queue.h request_queue_impl_worker.h
HEADER_FILES_IO		+= request_queue_impl_qwqr.h
HEADER_FILES_IO		+= request_queue_impl_1q.h
HEADER_FILES_IO		+= file.h disk_queued_file.h
HEADER_FILES_IO		+= ufs_file_base.h syscall_file.h mmap_file.h simdisk_file.h
HEADER_FILES_IO		+= wfs_file_base.h wincall_file.h
HEADER_FILES_IO		+= boostfd_file.h mem_file.h fileperblock_file.h
HEADER_FILES_IO		+= wbtl_file.h
<<<<<<< HEAD
HEADER_FILES_IO		+= aio_request.h aio_queue.h aio_file.h
=======
HEADER_FILES_IO		+= create_file.h
>>>>>>> 46ef1771

HEADER_FILES_MNG	+= adaptor.h block_prefetcher.h
HEADER_FILES_MNG	+= buf_istream.h buf_ostream.h buf_writer.h mng.h
HEADER_FILES_MNG	+= bid.h typed_block.h diskallocator.h config.h
HEADER_FILES_MNG	+= write_pool.h prefetch_pool.h read_write_pool.h
HEADER_FILES_MNG	+= block_alloc.h block_alloc_interleaved.h

HEADER_FILES_CONTAINERS	+= pager.h stack.h vector.h priority_queue.h
#EADER_FILES_CONTAINERS	+= pq_helpers.h pq_mergers.h pq_ext_merger.h
#EADER_FILES_CONTAINERS	+= pq_losertree.h
HEADER_FILES_CONTAINERS	+= queue.h map.h deque.h

HEADER_FILES_CONTAINERS_BTREE	+= btree.h iterator_map.h leaf.h node_cache.h
HEADER_FILES_CONTAINERS_BTREE	+= root_node.h node.h iterator.h

HEADER_FILES_ALGO	+= adaptor.h inmemsort.h intksort.h run_cursor.h sort.h
HEADER_FILES_ALGO	+= async_schedule.h ksort.h sort_base.h sort_helper.h
HEADER_FILES_ALGO	+= losertree.h scan.h stable_ksort.h random_shuffle.h

HEADER_FILES_STREAM	+= stream.h sort_stream.h
HEADER_FILES_STREAM	+= choose.h unique.h
HEADER_FILES_STREAM	+= sorted_runs.h

HEADER_FILES_UTILS	+= malloc.h

###################################################################


#### MISC #########################################################

# extension of object files
OBJEXT		?= $(MODENAME).o
# extension of object files for the library
LIBOBJEXT	?= lib$(LIBNAME).o
IIEXT		?= $(MODENAME).ii
# static library file extension
LIBEXT		?= a
# executable file extension
EXEEXT		?= $(MODENAME).bin
# static library generation
LIBGEN		?= ar cr
# output file option for the compiler and linker
OUT		?= -o

o	?= $(strip $(OBJEXT))
lo	?= $(strip $(LIBOBJEXT))
ii	?= $(strip $(IIEXT))
bin	?= $(strip $(EXEEXT))

###################################################################


#### COMPILE/LINK RULES ###########################################

define COMPILE_STXXL
	@$(RM) $@ $(@:.o=).d
	$(COMPILER) $(STXXL_COMPILER_OPTIONS) -MD -MF $(@:.o=).dT -c $(OUTPUT_OPTION) $< && mv $(@:.o=).dT $(@:.o=).d
endef

DEPS_MAKEFILES		:= $(wildcard $(TOPDIR)/Makefile.subdir.gnu $(TOPDIR)/make.settings $(TOPDIR)/make.settings.local GNUmakefile Makefile Makefile.common Makefile.local)
EXTRA_DEPS_COMPILE	?= $(DEPS_MAKEFILES)
%.$o: %.cpp $(EXTRA_DEPS_COMPILE)
	$(COMPILE_STXXL)

%.$(lo): PARALLEL_MODE_CPPFLAGS=
%.$(lo): EXPLICIT_PARALLEL_MODE_CPPFLAGS=
%.$(lo): MCSTL_CPPFLAGS=
%.$(lo): STXXL_COMPILER_OPTIONS += $(STXXL_LIBRARY_SPECIFIC)
%.$(lo): o=$(lo)
%.$(lo): %.cpp $(EXTRA_DEPS_COMPILE)
	$(COMPILE_STXXL)

%.$(ii): %.cpp $(EXTRA_DEPS_COMPILE)
	$(COMPILER) $(STXXL_COMPILER_OPTIONS) -E $(OUTPUT_OPTION) $<

# $1=infix $2=additional CPPFLAGS
define COMPILE_VARIANT
%.$1.$$o: CPPFLAGS += $2
%.$1.$$o: %.cpp $$(EXTRA_DEPS_COMPILE)
	$$(COMPILE_STXXL)
endef

LINK_STXXL	 = $(LINKER) $1 $(STXXL_LINKER_OPTIONS) -o $@

%.$(bin): %.$o $(STXXL_LIBDEPS)
	$(call LINK_STXXL, $<)


# last resort rules to ignore header files missing due to renames etc.
$(STXXL_ROOT)/include/%::
	@echo "MISSING HEADER: '$@' (ignored)"

%.h::
	@echo "MISSING HEADER: '$@' (ignored)"

/%::
	@echo "MISSING FILE:   '$@' (ignored)"

###################################################################


STXXL_SPECIFIC		+= $(STXXL_EXTRA)
WARNINGS		+= $(WARNINGS_EXTRA)

ifeq ($(strip $(USE_ICPC)),yes)
STXXL_CPPFLAGS_CXX	+= $(ICPC_CPPFLAGS)
STXXL_LDLIBS_CXX	+= $(ICPC_LDFLAGS)
endif

STXXL_COMPILER_OPTIONS	+= $(STXXL_CPPFLAGS_CXX)
STXXL_COMPILER_OPTIONS	+= $(STXXL_SPECIFIC)
STXXL_COMPILER_OPTIONS	+= $(OPT) $(DEBUG) $(WARNINGS)
STXXL_LINKER_OPTIONS	+= $(STXXL_LDLIBS_CXX)
STXXL_LINKER_OPTIONS	+= $(DEBUG)
STXXL_LINKER_OPTIONS	+= $(STXXL_LDFLAGS)
STXXL_LINKER_OPTIONS	+= $(STXXL_LDLIBS)

ifeq ($(strip $(USE_PMODE)),yes)
STXXL_COMPILER_OPTIONS	+= $(PARALLEL_MODE_CPPFLAGS)
STXXL_LINKER_OPTIONS	+= $(PARALLEL_MODE_LDFLAGS)
endif

ifeq ($(strip $(USE_MCSTL)),yes)
STXXL_COMPILER_OPTIONS	+= $(MCSTL_CPPFLAGS)
STXXL_LINKER_OPTIONS	+= $(MCSTL_LDFLAGS)
endif

ifeq ($(strip $(USE_BOOST)),yes)
STXXL_COMPILER_OPTIONS	+= $(BOOST_COMPILER_OPTIONS)
STXXL_LINKER_OPTIONS	+= $(BOOST_LINKER_OPTIONS)
endif

STXXL_COMPILER_OPTIONS	+= $(CPPFLAGS)
STXXL_LINKER_OPTIONS	+= $(LDFLAGS)

# vim: syn=make<|MERGE_RESOLUTION|>--- conflicted
+++ resolved
@@ -356,11 +356,8 @@
 HEADER_FILES_IO		+= wfs_file_base.h wincall_file.h
 HEADER_FILES_IO		+= boostfd_file.h mem_file.h fileperblock_file.h
 HEADER_FILES_IO		+= wbtl_file.h
-<<<<<<< HEAD
+HEADER_FILES_IO		+= create_file.h
 HEADER_FILES_IO		+= aio_request.h aio_queue.h aio_file.h
-=======
-HEADER_FILES_IO		+= create_file.h
->>>>>>> 46ef1771
 
 HEADER_FILES_MNG	+= adaptor.h block_prefetcher.h
 HEADER_FILES_MNG	+= buf_istream.h buf_ostream.h buf_writer.h mng.h
