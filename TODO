--- conflicted
+++ resolved
@@ -1,9 +1,4 @@
-<<<<<<< HEAD
 * introduce pushing_transform in order to call stop_push() only on appropriate ops.
-=======
-* asynchronous pipelining
-  (currently being developed in branch parallel_pipelining_integration)
->>>>>>> 34bd9fe6
 
 * if the stxxl disk files have been enlarged because more external memory
   was requested by the program, resize them afterwards to
