--- conflicted
+++ resolved
@@ -1,5 +1,4 @@
-<<<<<<< HEAD
-Version x.y.z (unreleased)
+Version 1.4-dev (unreleased)
 
 * I/O subsystem
   - separate the disk number of a file (which queue to put requests in)
@@ -8,8 +7,6 @@
   - support POSIX asynchronous I/O
     (new file types "aio" and "fileperblock_aio"),
     disable/enable with the define USE_LIBAIO 0/1
-=======
-Version 1.4-dev (unreleased)
 
 Version 1.4.0 (12 December 2013)
 
@@ -153,7 +150,6 @@
   - update ICPC 12.0 (Intel C++ Composer XE 2011 Update 4): drop workarounds
     for bugs fixed in Update 4
   - Boost 1.46: Boost Filesystem Version 3
->>>>>>> 79ceaa1f
 
 ------------------------------------------
 Version 1.3.1 (10 March 2011)
