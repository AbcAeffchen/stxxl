--- conflicted
+++ resolved
@@ -1,16 +1,8 @@
-<<<<<<< HEAD
-Version 1.3.0 (unreleased)
+Version 1.3.80 (unreleased)
 
 * stxxl::unordered_map
 
 ------------------------------------------
-Version 1.2.2 (unreleased)
-
-* fix possible race condition while creating singleton instances
-* start documenting #defines in defines.h
-* remove unused debug code fragments that were no longer working for years
-* add FreeBSD support
-=======
 Version 1.3 (12 August 2010)
 
 * New file types
@@ -83,7 +75,6 @@
   a default of CURDIR works fine
 * document #defines in defines.h
   - switch on/off file types with STXXL_HAVE_xxx_FILE (to avoid platform compatibility problems)
->>>>>>> b40542b9
 
 Version 1.2.1 (14 August 2008)
 
