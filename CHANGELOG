<<<<<<< HEAD
Version x.y.z (unreleased)

  - support kernel based asynchronous I/O on Linux (new file type "aio"),
    which exploits Native Command Queuing (NCQ) if available
    canceling requests apparently not yet supported by the kernel
    disable/enable with the define USE_LIBAIO 0/1

------------------------------------------
Version 1.3.1 (unreleased)
=======
Version 1.3.1 (10 March 2011)
>>>>>>> 46ef1771

* Possibly breaking changes
  - No longer open syscall files with O_SYNC|O_DSYNC|O_RSYNC by default when
    doing direct I/O, to avoid a write performance decrease starting with Linux
    kernel version 2.6.32.
    A stxxl::file::SYNC flag has been added to allow forcing the O_*SYNC flags
    when opening files.
  - Lock files by default (if implemented for this file type), can by disabled
    via stxxl::file::NO_LOCK.
  - block_prefetcher now takes a completion_handler instead of a raw function
    pointer.  Furthermore, the completion_handler is already executed after the
    read operation completes, not only when the issuer waits for it to
    complete.  The I/O thread issues the call to the completion_handler, so for
    multiple disks, this may happen concurrently.
* Internal changes, not user-visible
  - Change handling of (empty) filler elements in typed_block to fix
    mismatching struct size in nested blocks.
  - Removed debugmon which was very limited and disabled for a long time.
* Bugfixes
  - Allow prefetch schedule computation of vectors that are bound to a file.
  - Fix race growing files during concurrent block allocation.
  - Allow reading a block that spans over end-of-file, fill remainder with
    zeroes.
  - Crash at program termination when using global stxxl containers.
  - Enable syscall_file to read/write >=2GiB of data in a single I/O operation.
* New public headers: stxxl/stats, stxxl/request
* Parallel mode can be switched on for internal STXXL computation selectively
  (i.e. without enabling it for the non-stxxl part of an application), by
  setting USE_PARALLEL_MODE=yes in make.settings.local.
* Platform Support
  - add ICPC 12.0, works with both MCSTL (needs libstdc++ from GCC 4.2) and
    parallel mode (needs libstdc++ from GCC 4.3 (not 4.4/4.5))
  - add CLANG++ 2.8
  - add MSVC 2010/Windows 7
  - allow the library name generated by MSVC to be changed by setting LIBNAME
    and redefining STXXL_LIBNAME (defaults to "stxxl")
* Under-the-hood improvements
  - code cleanup
  - I/O-layer: renaming and reorganization of the request implementation
* Documentation updates
* Several new test programs
* Several test programs improved

------------------------------------------
Version 1.3.0 (12 August 2010)

* New file types
  - fileperblock_syscall/fileperblock_mmap/fileperblock_boostfd/fileperblock_wincall:
    Use a separate file for each block, which is accessed by means of the
    underlying file type.  The "filename" given is used as a prefix of the
    block file names.  The advantage of these file types is that unused
    disk space is freed earlier on the file system level.
  - wbtl_file:  Do library-based write-combining (good for writing small blocks onto SSDs)
* I/O subsystem
  - separate the disk number of a file (which queue to put requests in)
    from the fact that blocks for this file are allocated via the block
    manager (disk number -1 otherwise).
  - separate wait time counting for read and write I/Os
  - wait times can be logged to a separate log file
    (compile with -DSTXXL_WAIT_LOG_ENABLED and set STXXLWAITLOGFILE in the environment)
* Parallel PQ
  - priority_queue now supports parallelized operations utilizing the libstdc++ parallel mode
* Other new functionality
  - file requests can now be canceled (success not guaranteed), completion handlers are called anyway.
  - log file locations are now configurable by the environment variables
    STXXLLOGFILE and STXXLERRLOGFILE
  - single queue I/O scheduling
  - reverse_iterator added to containers types vector, deque and map
  - autogrow files (specified in .stxxl by a size of 0), will be deleted on normal program termination
  - add infrastructure to build multiple binaries with different CXXFLAGS from a single source
  - overwriting deleted memfile regions with uninitialized data is now optional
    (STXXL_CLEAR_FREE_MEMFILE_MEM)
  - read_write_pool that combines prefetch_pool with write_pool and ensures cache coherency
  - add a replaceable exit handler implementation, can be overwritten e.g. for library inclusion
* Many, many bug fixes, in particular concerning
  - priority queue
  - optimal prefetch schedule
  - possible race condition while creating singleton instances
  - random_shuffle()
* Platform Support
  - add GCC 4.4 (parallel mode features not working in GCC 4.3 can now be used)
  - add GCC 4.5
  - initial support for GCC 4.6
  - add ICPC 11.x
  - add Boost 1.42
  - add FreeBSD
  - drop Solaris
* New benchmarks
  - io/benchmark_disks: more command line paramaters for finer testing granularity
  - measure hard-disk and flash-disk combined performance and
    determine best block size pairs (io/benchmark_disk_and_flash)
  - benchmark using regular STXXL configuration (benchmark_configured_disks)
* Possibly breaking changes
  - API name changes
    vector::touch -> vector::block_externally_updated
  - Template parameter changes
    stream::sorted_runs, trigger_entry, trigger_entry_cmp, trigger_entry_iterator
  - Priority of write changes
  - Other name changes (considered internal)
    typed_block<>::has_filler -> !typed_block<>::has_only_data
    file::delete_region -> file::discard
    vector::alloc_strategy -> vector::alloc_strategy_type
  - stxxl::sort(..., M) and stxxl::stream::sort(..., M) now adhere to to the memory limit M
    more strictly and throw errors instead of overallocating
  - Execute completion handler before notifying waiters, so far after.
* Deprecated methods:
  - stxxl::stats::reset(), stxxl::stats::_reset_io_wait_time():
    use stxxl::stats_data instead to store snapshots of the counters and compute differences
* Under-the-hood improvements
  - I/O layer cleanup
  - aligned_alloc
* Doxy now also lists undocumented members
* stop requiring STXXL_ROOT to be a hard coded absolute path set in make.settings.local,
  a default of CURDIR works fine
* document #defines in defines.h
  - switch on/off file types with STXXL_HAVE_xxx_FILE (to avoid platform compatibility problems)

------------------------------------------
Version 1.2.1 (14 August 2008)

* add support for the libstdc++ parallel_mode (successor of MCSTL),
  new make targets: library_g++_pmode, tests_g++_pmode, clean_g++_pmode
  (requires g++ 4.3.2 or later)
* new stxxl file type stxxl::mem_file (for debugging purposes only),
  helps debugging with valgrind because no memory cell ever
  leaves valgrind's control
* properly destroy the singleton objects (block manager, disk queue threads,
  logger, stats, config, ...) at program exit
* fixed a bug (recursive locking) in recursive block allocation
* added a test program for recursive block allocation
* sensible dependencies for nmake (MSVC): only rebuild files as necessary
* improve performance of createdisks
* human-readable output for I/O stats
* replace hard coded min/max values by std::numeric_limits<>::min/max in
  examples
* fix a case where only half of the available memory was used during
  recursive merging
* verify stxxl::set_seed() functionality in tests
* remove stxxl disk files created from default configuration (no .stxxl
  file found) and other temporary files at program end
* stop using deprecated functions, switch to the replacements instead
* unify the mutex lock handling by introducing stxxl::scoped_mutex_lock
* unify the I/O wait time counting to work like read/write time counting
* simplify I/O time counting with scoped_{read,write,wait}_timer
* add some more tests
* more code cleanup + reformatting
* move some more code to the library
* reduce some include dependencies
* build system tuning
* propagate region deletion (when blocks are freed) to the file level
* fix problem in sorters where blocks were released too early
* specialize is_sorted() to use const_vector_iterators, no extra writes
* add c++0x style const_iterator cbegin()/cend() to all containers

------------------------------------------
Version 1.2.0 (05 July 2008)

* made the block management layer thread-safe
* made all size_types unsigned
* stxxl::priority_queue
  - fixed a rare assertion
  - fixed a race condition by using proper block hinting
  - insert_queue: replaced std::priority_queue with a special
    implementation internal_priority_queue that allows for
    fast exporting of all elements
  - even more bugs and inefficiencies fixed
  - significant speed improvements
* random number generators are now all seedable,
  should allow redoing identical program runs for debugging purposes
* stxxl::noncopyable, inspired by boost::noncopyable: inheriting from this
  class forbids copying of objects when this is undesirable
  - used in all classes that had implemented their own variants previously
* stxxl::vector, all sorting functions: replaced TwoToOneDimArrayRowAdaptor
  with ArrayOfSequencesIterator which is much faster, especially
  if blocks have padding
* if required, verify that the sentinels satisfy a strict weak ordering
* stxxl::vector: several operations sped up, several more implemented
* fix existing allocation strategies and add experimental support for
  distinguishing between regular disks and flash devices
* stxxl::stable_ksort
  - add experimental warning, some parts are not yet implemented
  - fixed an off-by-one error in memory allocation vs. usage
* btree: fuse last two nodes/leaves if possible, rebalancing can fail
* btree tests: ensure uniqueness of test data if required
* reduce function call overhead of stxxl::debugmon if it's not activated
* add public interface headers: stxxl/types, stxxl/aligned_alloc
* add compatibility wrappers for standard extensions
  hash_map, hash_set, auto_ptr
* MCSTL is only supported with g++ 4.2 and icpc 10.x
* lots of small bugfixes
* made the TPIE, BDB and LEDA_SM tests compile again
* general code cleanup
  - fixed most compiler warnings
  - elimination of duplicate and unused code
  - cleaned up and sanitized debugging macros
  - no more 'using namespace std' and 'using namespace stxxl'
  - fixed ambiguities noted by g++ 4.3
  - unify the #include directives
  - add/unify/cleanup copyright headers
* general code reformatting (uncrustify)
* add support for new compiler releases
* portability fixes for different platforms
* implemented file truncation on windows platforms
* build system
  - lots of small modifications
  - now only requires GNU make 3.78 or later
  - check whether STXXL_ROOT has been set correctly and if unset, try
    autoconfiguration by creating make.settings.local with defaults
  - improved and simplified boost support for posix systems
  - Mac OS X support
* changed all tests so that they behave well in their default parameters,
  system assumptions and return values and can be run from a script
  - use aligned_alloc/aligned_dealloc appropriately
* added some more test programs
* add misc/run_all_tests that runs all tests with sensible parameters,
  optionally via valgrind
* checked all tests with valgrind
  - fixed use of uninitialized memory when writing to normal files
  - (optionally) initialize typed_blocks and payload data in test structs
    to suppress (most) uninitialized write errors when writing to disk files
  - fix mismatched new/delete in mcstl
* update install and usage instructions
* spell checked sources and documentation

------------------------------------------
Version 1.1.0 (31 July 2007)

* stxxl is now hosted on SourceForge: http://stxxl.sourceforge.net/
* Restructured the source layout:
  - includes moves to include/
  - introduced some public headers:
    stxxl.h, stxxl/algorithm, stxxl/bits, stxxl/deque, stxxl/io, stxxl/ksort, stxxl/mallocstats, stxxl/map, stxxl/mng, stxxl/priority_queue, stxxl/queue, stxxl/random, stxxl/scan, stxxl/sort, stxxl/stable_ksort, stxxl/stack, stxxl/stream, stxxl/timer, stxxl/vector
  - the header "stxxl" is no longer available, please use "stxxl.h" instead
  - the use of any other (internal) header is discouraged, additional public headers can be added as the need arises
* Overhauled the build system:
  - merged configuration files, simplified option tuning
  - support object files and binaries with and without mcstl support existing in parallel
  - the library build creates stxxl.mk which can be included in an applications Makefile to set the correct compiler/linker switches for stxxl
  - similarly mcstxxl.mk is created for a stxxl compiled with mcstl support
  - add dependency tracking and improve parallelism during build
* compiler support matrix: (for an up-to-date list, please see the doxygen documentation)
  compiler      |  stxxl    stxxl + mcstl
  --------------+------------------------
  GCC 4.3       |    x            x
  GCC 4.2       |    x            x
  GCC 4.1       |    x           n/a
  GCC 4.0       |    x           n/a
  GCC 3.4       |    x           n/a
  GCC 3.3       |    o           n/a
  GCC 2.95      |    -           n/a
  ICPC 9.1.051  |    x            x¹
  ICPC 10.0.025 |    x            x¹
  MSVC 2005 8.0 |    x           n/a
    x = full support   o = partial support   - = unsupported
    n/a = compiler does not support OpenMP which is needed by MCSTL
      ¹ = does not work with STL GCC 4.2.0 (ICPC bug), workaround:
          the first include in the program must be
          "stxxl/bits/common/intel_compatibility.h"
* pipelined stream::sort, stream::runs_creator and stream::runs_merger are parallelized using MCSTL
* obsolete files removed
* fixed include dependencies
* fixed lots of warnings
* fixed lots of small bugs
* add header compilation tests
* stxxl::vector: implemented some more functions
* const char* stxxl::get_version_string(): new function
* comparators inherit from std::binary_function<>
* cleanup, reformat the code to a consistent format (Thanks, uncrustify!)

------------------------------------------
Version 1.0e (4 June 2007)

* Bugfix: for objects with the destructors, memory block were allocated in a non-aligned fashion
* Internal CPU efficiency of Stxxl priority queue is improved (loser trees in external mergers are integrated)
* Fixed bug with conversion of const/non-const iterators, implemented comparison and difference operations on const/non-const iterators (for vector, map, and deque)
* Added operator[] to vector and deque iterators
* stxxl::random_shuffle added
* improved Makefile structure (thanx to Andreas Beckmann)
* Allow parallel build for g++

------------------------------------------
Version 1.0d (16 January 2007)

* Support of Visual Studio 2005 Express (VC++ 8.0)

* Algorithms and data structures of Stxxl can now use more than 4GB of main memory on 64-bit processors/compilers

* Support of error reporting using the C++ exception mechanism

-------------------------------------------
Version 1.0c (21 September 2006)

* An implementation of an I/O-efficient deque

* STXXL uses MCSTL library (optional) to improve the performance of stxxl::sort and pipelined sort on SMP and multicore processors.

-------------------------------------------
Version 0.99 (22 March 2006)

* Better compiler support: g++ (versions 3.3.x-4.0.x) and Microsoft Visual C++ 7.1 (.NET)

* New B+Tree-based implementation of map (compatible with all listed above compilers): I/O-efficient map

------------------------------------------
Version 0.9 (9 August 2005)

* STXXL has been ported to Windows. It now can be run under Windows XP and Windows 2000

* STXXL can be compiled now by g++ (versions 3.0.x-3.4.x, 4.0.x) and Microsoft Visual C++ 7.1 (.NET)

* New data structure: I/O efficient FIFO queue

------------------------------------------
Version 0.77 (24 March 2005)

* An implementation of queue is available

------------------------------------------
Version 0.75 (23 March 2005)

* An implementation of map based on B+tree is available

------------------------------------------
Version 0.7 (25 January 2005)

* The implementation of pipelining is extended and improved

------------------------------------------
Version 0.6 (5 September 2004)

* Tested implementation of the stream package (aka pipelining) is available

------------------------------------------
Version 0.5 (21 November 2003)

* The first implementation of the stream package (aka pipelining) is available

* Priority queue is available

------------------------------------------
Version 0.2 (Summer 2003)

* The first public release

* Vectors, stacks, sorting, scanning are available





<|MERGE_RESOLUTION|>--- conflicted
+++ resolved
@@ -1,4 +1,3 @@
-<<<<<<< HEAD
 Version x.y.z (unreleased)
 
   - support kernel based asynchronous I/O on Linux (new file type "aio"),
@@ -7,10 +6,7 @@
     disable/enable with the define USE_LIBAIO 0/1
 
 ------------------------------------------
-Version 1.3.1 (unreleased)
-=======
 Version 1.3.1 (10 March 2011)
->>>>>>> 46ef1771
 
 * Possibly breaking changes
   - No longer open syscall files with O_SYNC|O_DSYNC|O_RSYNC by default when
