--- conflicted
+++ resolved
@@ -1,4 +1,3 @@
-<<<<<<< HEAD
 Version x.y.z (unreleased)
 
 * I/O subsystem
@@ -8,13 +7,13 @@
   - support POSIX asynchronous I/O
     (new file types "aio" and "fileperblock_aio"),
     disable/enable with the define USE_LIBAIO 0/1
-=======
+
+------------------------------------------
 Version 1.3.1 (unreleased)
 
 * Internal changes, not user visible
   - change handling of (empty) filler elements in typed_block to fix
     mismatching struct size in nested blocks
->>>>>>> e9c5aa24
 
 ------------------------------------------
 Version 1.3 (12 August 2010)
