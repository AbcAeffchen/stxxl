<<<<<<< HEAD
Version x.y.z (unreleased)

  - support kernel based asynchronous I/O on Linux (new file type "aio"),
    which exploits Native Command Queuing (NCQ) if available
    canceling requests apparently not yet supported by the kernel
    disable/enable with the define USE_LIBAIO 0/1
=======
Version 1.3.1 (unreleased)

* Internal changes, not user visible
  - change handling of (empty) filler elements in typed_block to fix
    mismatching struct size in nested blocks
>>>>>>> b1b28c32

------------------------------------------
Version 1.3 (12 August 2010)

* New file types
  - fileperblock_syscall/fileperblock_mmap/fileperblock_boostfd/fileperblock_wincall:
    Use a separate file for each block, which is accessed by means of the
    underlying file type.  The "filename" given is used as a prefix of the
    block file names.  The advantage of these file types is that unused
    disk space is freed earlier on the file system level.
  - wbtl_file:  Do library-based write-combining (good for writing small blocks onto SSDs)
* I/O subsystem
  - separate the disk number of a file (which queue to put requests in)
    from the fact that blocks for this file are allocated via the block
    manager (disk number -1 otherwise).
  - separate wait time counting for read and write I/Os
  - wait times can be logged to a separate log file
    (compile with -DSTXXL_WAIT_LOG_ENABLED and set STXXLWAITLOGFILE in the environment)
* Parallel PQ
  - priority_queue now supports parallelized operations utilizing the libstdc++ parallel mode
* Other new functionality 
  - file requests can now be canceled (success not guaranteed), completion handlers are called anyway.
  - log file locations are now configurable by the environment variables
    STXXLLOGFILE and STXXLERRLOGFILE
  - single queue I/O scheduling
  - reverse_iterator added to containers types vector, deque and map
  - autogrow files (specified in .stxxl by a size of 0), will be deleted on normal program termination
  - add infrastructure to build multiple binaries with different CXXFLAGS from a single source
  - overwriting deleted memfile regions with uninitialized data is now optional
    (STXXL_CLEAR_FREE_MEMFILE_MEM)
  - read_write_pool that combines prefetch_pool with write_pool and ensures cache coherency
  - add a replaceable exit handler implementation, can be overwritten e.g. for library inclusion
* Many, many bug fixes, in particular concerning
  - priority queue
  - optimal prefetch schedule
  - possible race condition while creating singleton instances
  - random_shuffle()
* Platform Support 
  - add GCC 4.4 (parallel mode features not working in GCC 4.3 can now be used)
  - add GCC 4.5
  - initial support for GCC 4.6
  - add ICPC 11.x
  - add Boost 1.42
  - add FreeBSD
  - drop Solaris
* New benchmarks 
  - io/benchmark_disks: more command line paramaters for finer testing granularity
  - measure hard-disk and flash-disk combined performance and
    determine best block size pairs (io/benchmark_disk_and_flash)
  - benchmark using regular STXXL configuration (benchmark_configured_disks)
* Possibly breaking changes
  - API name changes
    vector::touch -> vector::block_externally_updated
  - Template parameter changes
    stream::sorted_runs, trigger_entry, trigger_entry_cmp, trigger_entry_iterator
  - Priority of write changes
  - Other name changes (considered internal)
    typed_block<>::has_filler -> !typed_block<>::has_only_data
    file::delete_region -> file::discard
    vector::alloc_strategy -> vector::alloc_strategy_type
  - stxxl::sort(..., M) and stxxl::stream::sort(..., M) now adhere to to the memory limit M
    more strictly and throw errors instead of overallocating
  - Execute completion handler before notifying waiters, so far after. 
* Deprecated methods:
  - stxxl::stats::reset(), stxxl:.stats::_reset_io_wait_time():
    use stxxl::stats_data instead to store snapshots of the counters and compute differences
* Under-the-hood improvements
  - I/O layer cleanup
  - aligned_alloc
* Doxy now also lists undocumented members
* stop requiring STXXL_ROOT to be a hard coded absolute path set in make.settings.local, 
  a default of CURDIR works fine
* document #defines in defines.h
  - switch on/off file types with STXXL_HAVE_xxx_FILE (to avoid platform compatibility problems)

------------------------------------------
Version 1.2.1 (14 August 2008)

* add support for the libstdc++ parallel_mode (successor of MCSTL),
  new make targets: library_g++_pmode, tests_g++_pmode, clean_g++_pmode
  (requires g++ 4.3.2 or later)
* new stxxl file type stxxl::mem_file (for debugging purposes only),
  helps debugging with valgrind because no memory cell ever
  leaves valgrind's control
* properly destroy the singleton objects (block manager, disk queue threads,
  logger, stats, config, ...) at program exit
* fixed a bug (recursive locking) in recursive block allocation
* added a test program for recursive block allocation
* sensible dependencies for nmake (MSVC): only rebuild files as necessary
* improve performance of createdisks
* human-readable output for I/O stats
* replace hard coded min/max values by std::numeric_limits<>::min/max in
  examples
* fix a case where only half of the available memory was used during
  recursive merging
* verify stxxl::set_seed() functionality in tests
* remove stxxl disk files created from default configuration (no .stxxl
  file found) and other temporary files at program end
* stop using deprecated functions, switch to the replacements instead
* unify the mutex lock handling by introducing stxxl::scoped_mutex_lock
* unify the I/O wait time counting to work like read/write time counting
* simplify I/O time counting with scoped_{read,write,wait}_timer
* add some more tests
* more code cleanup + reformatting
* move some more code to the library
* reduce some include dependencies
* build system tuning
* propagate region deletion (when blocks are freed) to the file level
* fix problem in sorters where blocks were released too early
* specialize is_sorted() to use const_vector_iterators, no extra writes
* add c++0x style const_iterator cbegin()/cend() to all containers

------------------------------------------
Version 1.2.0 (05 July 2008)

* made the block management layer thread-safe
* made all size_types unsigned
* stxxl::priority_queue
  - fixed a rare assertion
  - fixed a race condition by using proper block hinting
  - insert_queue: replaced std::priority_queue with a special
    implementation internal_priority_queue that allows for
    fast exporting of all elements
  - even more bugs and inefficiencies fixed
  - significant speed improvements
* random number generators are now all seedable,
  should allow redoing identical program runs for debugging purposes
* stxxl::noncopyable, inspired by boost::noncopyable: inheriting from this
  class forbids copying of objects when this is undesirable
  - used in all classes that had implemented their own variants previously
* stxxl::vector, all sorting functions: replaced TwoToOneDimArrayRowAdaptor
  with ArrayOfSequencesIterator which is much faster, especially
  if blocks have padding
* if required, verify that the sentinels satisfy a strict weak ordering
* stxxl::vector: several operations sped up, several more implemented
* fix existing allocation strategies and add experimental support for
  distinguishing between regular disks and flash devices
* stxxl::stable_ksort
  - add experimental warning, some parts are not yet implemented
  - fixed an off-by-one error in memory allocation vs. usage
* btree: fuse last two nodes/leaves if possible, rebalancing can fail
* btree tests: ensure uniqueness of test data if required
* reduce function call overhead of stxxl::debugmon if it's not activated
* add public interface headers: stxxl/types, stxxl/aligned_alloc
* add compatibility wrappers for standard extensions
  hash_map, hash_set, auto_ptr
* MCSTL is only supported with g++ 4.2 and icpc 10.x
* lots of small bugfixes
* made the TPIE, BDB and LEDA_SM tests compile again
* general code cleanup
  - fixed most compiler warnings
  - elimination of duplicate and unused code
  - cleaned up and sanitized debugging macros
  - no more 'using namespace std' and 'using namespace stxxl'
  - fixed ambiguities noted by g++ 4.3
  - unify the #include directives
  - add/unify/cleanup copyright headers
* general code reformatting (uncrustify)
* add support for new compiler releases
* portability fixes for different platforms
* implemented file truncation on windows platforms
* build system
  - lots of small modifications
  - now only requires GNU make 3.78 or later
  - check whether STXXL_ROOT has been set correctly and if unset, try
    autoconfiguration by creating make.settings.local with defaults
  - improved and simplified boost support for posix systems
  - Mac OS X support
* changed all tests so that they behave well in their default parameters,
  system assumptions and return values and can be run from a script
  - use aligned_alloc/aligned_dealloc appropriately
* added some more test programs
* add misc/run_all_tests that runs all tests with sensible parameters,
  optionally via valgrind
* checked all tests with valgrind
  - fixed use of uninitialized memory when writing to normal files
  - (optionally) initialize typed_blocks and payload data in test structs
    to suppress (most) uninitialized write errors when writing to disk files
  - fix mismatched new/delete in mcstl
* update install and usage instructions
* spell checked sources and documentation

------------------------------------------
Version 1.1.0 (31 July 2007)

* stxxl is now hosted on SourceForge: http://stxxl.sourceforge.net/
* Restructured the source layout:
  - includes moves to include/
  - introduced some public headers:
    stxxl.h, stxxl/algorithm, stxxl/bits, stxxl/deque, stxxl/io, stxxl/ksort, stxxl/mallocstats, stxxl/map, stxxl/mng, stxxl/priority_queue, stxxl/queue, stxxl/random, stxxl/scan, stxxl/sort, stxxl/stable_ksort, stxxl/stack, stxxl/stream, stxxl/timer, stxxl/vector
  - the header "stxxl" is no longer available, please use "stxxl.h" instead
  - the use of any other (internal) header is discouraged, additional public headers can be added as the need arises
* Overhauled the build system:
  - merged configuration files, simplified option tuning
  - support object files and binaries with and without mcstl support existing in parallel
  - the library build creates stxxl.mk which can be included in an applications Makefile to set the correct compiler/linker switches for stxxl
  - similarly mcstxxl.mk is created for a stxxl compiled with mcstl support
  - add dependency tracking and improve parallelism during build
* compiler support matrix: (for an up-to-date list, please see the doxygen documentation)
  compiler      |  stxxl    stxxl + mcstl
  --------------+------------------------
  GCC 4.3       |    x            x
  GCC 4.2       |    x            x
  GCC 4.1       |    x           n/a
  GCC 4.0       |    x           n/a
  GCC 3.4       |    x           n/a
  GCC 3.3       |    o           n/a
  GCC 2.95      |    -           n/a
  ICPC 9.1.051  |    x            x¹ 
  ICPC 10.0.025 |    x            x¹
  MSVC 2005 8.0 |    x           n/a
    x = full support   o = partial support   - = unsupported
    n/a = compiler does not support OpenMP which is needed by MCSTL
	¹ = does not work with STL GCC 4.2.0 (ICPC bug), workaround: 
	    the first include in the program must be
	    "stxxl/bits/common/intel_compatibility.h"
* pipelined stream::sort, stream::runs_creator and stream::runs_merger are parallelized using MCSTL
* obsolete files removed
* fixed include dependencies
* fixed lots of warnings
* fixed lots of small bugs
* add header compilation tests
* stxxl::vector: implemented some more functions
* const char* stxxl::get_version_string(): new function
* comparators inherit from std::binary_function<>
* cleanup, reformat the code to a consistent format (Thanks, uncrustify!)

------------------------------------------
Version 1.0e (4 June 2007)

* Bugfix: for objects with the destructors, memory block were allocated in a non-aligned fashion
* Internal CPU efficiency of Stxxl priority queue is improved (loser trees in external mergers are integrated)
* Fixed bug with conversion of const/non-const iterators, implemented comparison and difference operations on const/non-const iterators (for vector, map, and deque) 
* Added operator[] to vector and deque iterators
* stxxl::random_shuffle added
* improved Makefile structure (thanx to Andreas Beckmann)
* Allow parallel build for g++

------------------------------------------
Version 1.0d (16 January 2007)

* Support of Visual Studio 2005 Express (VC++ 8.0)

* Algorithms and data structures of Stxxl can now use more than 4GB of main memory on 64-bit processors/compilers

* Support of error reporting using the C++ exception mechanism

-------------------------------------------
Version 1.0c (21 September 2006)

* An implementation of an I/O-efficient deque

* STXXL uses MCSTL library (optional) to improve the performance of stxxl::sort and pipelined sort on SMP and multicore processors.

-------------------------------------------
Version 0.99 (22 March 2006)

* Better compiler support: g++ (versions 3.3.x-4.0.x) and Microsoft Visual C++ 7.1 (.NET)

* New B+Tree-based implementation of map (compatible with all listed above compilers): I/O-efficient map

------------------------------------------
Version 0.9 (9 August 2005)

* STXXL has been ported to Windows. It now can be run under Windows XP and Windows 2000

* STXXL can be compiled now by g++ (versions 3.0.x-3.4.x, 4.0.x) and Microsoft Visual C++ 7.1 (.NET)

* New data structure: I/O efficient FIFO queue

------------------------------------------
Version 0.77 (24 March 2005)

* An implementation of queue is available

------------------------------------------
Version 0.75 (23 March 2005)

* An implementation of map based on B+tree is available

------------------------------------------
Version 0.7 (25 January 2005)

* The implementation of pipelining is extended and improved 

------------------------------------------
Version 0.6 (5 September 2004)

* Tested implementation of the stream package (aka pipelining) is available

------------------------------------------
Version 0.5 (21 November 2003)

* The first implementation of the stream package (aka pipelining) is available

* Priority queue is available

------------------------------------------
Version 0.2 (Summer 2003)

* The first public release 

* Vectors, stacks, sorting, scanning are available





<|MERGE_RESOLUTION|>--- conflicted
+++ resolved
@@ -1,17 +1,16 @@
-<<<<<<< HEAD
 Version x.y.z (unreleased)
 
   - support kernel based asynchronous I/O on Linux (new file type "aio"),
     which exploits Native Command Queuing (NCQ) if available
     canceling requests apparently not yet supported by the kernel
     disable/enable with the define USE_LIBAIO 0/1
-=======
+
+------------------------------------------
 Version 1.3.1 (unreleased)
 
 * Internal changes, not user visible
   - change handling of (empty) filler elements in typed_block to fix
     mismatching struct size in nested blocks
->>>>>>> b1b28c32
 
 ------------------------------------------
 Version 1.3 (12 August 2010)
