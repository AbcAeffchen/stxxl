/***************************************************************************
 *  include/stxxl/bits/stream/stream.h
 *
 *  Part of the STXXL. See http://stxxl.sourceforge.net
 *
 *  Copyright (C) 2003-2005 Roman Dementiev <dementiev@mpi-sb.mpg.de>
 *
 *  Distributed under the Boost Software License, Version 1.0.
 *  (See accompanying file LICENSE_1_0.txt or copy at
 *  http://www.boost.org/LICENSE_1_0.txt)
 **************************************************************************/

#ifndef STXXL_STREAM_HEADER
#define STXXL_STREAM_HEADER

#ifndef STXXL_START_PIPELINE_DEFERRED
#define STXXL_START_PIPELINE_DEFERRED 0
#endif

#ifndef STXXL_STREAM_SORT_ASYNCHRONOUS_PULL
#define STXXL_STREAM_SORT_ASYNCHRONOUS_PULL 0
#endif


#ifdef STXXL_BOOST_THREADS // Use Portable Boost threads
 #include <boost/bind.hpp>
#endif

#include <stxxl/bits/namespace.h>
#include <stxxl/bits/mng/buf_istream.h>
#include <stxxl/bits/mng/buf_ostream.h>
#include <stxxl/bits/common/tuple.h>
#include <stxxl/vector>
#include <stxxl/bits/compat_unique_ptr.h>


#ifndef STXXL_STREAM_SORT_ASYNCHRONOUS_PULL_DEFAULT
#define STXXL_STREAM_SORT_ASYNCHRONOUS_PULL_DEFAULT false
#endif

#ifndef STXXL_WAIT_FOR_STOP_DEFAULT
#define STXXL_WAIT_FOR_STOP_DEFAULT false
#endif


#ifndef STXXL_VERBOSE_MATERIALIZE
#define STXXL_VERBOSE_MATERIALIZE STXXL_VERBOSE3
#endif


__STXXL_BEGIN_NAMESPACE

//! \brief Stream package subnamespace
namespace stream
{
    enum StartMode { start_deferred, start_immediately };

    #ifndef STXXL_START_PIPELINE_DEFERRED_DEFAULT
    #define STXXL_START_PIPELINE_DEFERRED_DEFAULT stxxl::stream::start_immediately
    #endif

    //! \weakgroup streampack Stream package
    //! Package that enables pipelining of consequent sorts
    //! and scans of the external data avoiding the saving the intermediate
    //! results on the disk, e.g. the output of a sort can be directly
    //! fed into a scan procedure without the need to save it on a disk.
    //! All components of the package are contained in the \c stxxl::stream
    //! namespace.
    //!
    //!    STREAM ALGORITHM CONCEPT (Do not confuse with C++ input/output streams)
    //!
    //! \verbatim
    //!
    //!    struct stream_algorithm // stream, pipe, whatever
    //!    {
    //!      typedef some_type value_type;
    //!
    //!      const value_type & operator * () const; // return current element of the stream
    //!      stream_algorithm & operator ++ ();      // go to next element. precondition: empty() == false
    //!      bool empty() const;                     // return true if end of stream is reached
    //!
    //!    };
    //! \endverbatim
    //!
    //! \{


    ////////////////////////////////////////////////////////////////////////
    //     STREAMIFY                                                      //
    ////////////////////////////////////////////////////////////////////////

    //! \brief A model of stream that retrieves the data from an input iterator
    //! For convenience use \c streamify function instead of direct instantiation
    //! of \c iterator2stream .
    template <class InputIterator_>
    class iterator2stream
    {
        InputIterator_ current_, end_;

    public:
        //! \brief Standard stream typedef
        typedef typename std::iterator_traits<InputIterator_>::value_type value_type;

        iterator2stream(InputIterator_ begin, InputIterator_ end) :
            current_(begin), end_(end) { }

        iterator2stream(const iterator2stream & a) : current_(a.current_), end_(a.end_) { }

        //! \brief Standard stream method
        void start_pull()
        {
            STXXL_VERBOSE0("iterator2stream " << this << " starts.");
            //do nothing
        }

        //! \brief Standard stream method
        const value_type & operator * () const
        {
            return *current_;
        }

        const value_type * operator -> () const
        {
            return &(*current_);
        }

        //! \brief Standard stream method
        iterator2stream & operator ++ ()
        {
            assert(end_ != current_);
            ++current_;
            return *this;
        }

        //! \brief Standard stream method
        bool empty() const
        {
            return (current_ == end_);
        }
    };


    //! \brief Input iterator range to stream converter
    //! \param begin iterator, pointing to the first value
    //! \param end iterator, pointing to the last + 1 position, i.e. beyond the range
    //! \return an instance of a stream object
    template <class InputIterator_>
    iterator2stream<InputIterator_> streamify(InputIterator_ begin, InputIterator_ end)
    {
        return iterator2stream<InputIterator_>(begin, end);
    }

    //! \brief Traits class of \c streamify function
    template <class InputIterator_>
    struct streamify_traits
    {
        //! \brief return type (stream type) of \c streamify for \c InputIterator_
        typedef iterator2stream<InputIterator_> stream_type;
    };

    //! \brief A model of stream that retrieves data from an external \c stxxl::vector iterator.
    //! It is more efficient than generic \c iterator2stream thanks to use of overlapping
    //! For convenience use \c streamify function instead of direct instantiation
    //! of \c vector_iterator2stream .
    template <class InputIterator_>
    class vector_iterator2stream
    {
        InputIterator_ current_, end_;
        typedef buf_istream<typename InputIterator_::block_type,
                            typename InputIterator_::bids_container_iterator> buf_istream_type;

        typedef typename stxxl::compat_unique_ptr<buf_istream_type>::result buf_istream_unique_ptr_type;
        mutable buf_istream_unique_ptr_type in;

        void delete_stream()
        {
            in.reset();  // delete object
        }

    public:
        typedef vector_iterator2stream<InputIterator_> Self_;

        //! \brief Standard stream typedef
        typedef typename std::iterator_traits<InputIterator_>::value_type value_type;
        typedef const value_type * const_iterator;

        vector_iterator2stream(InputIterator_ begin, InputIterator_ end, unsigned_type nbuffers = 0) :
            current_(begin), end_(end), in(static_cast<buf_istream_type *>(NULL))
        {
            begin.flush();     // flush container
            typename InputIterator_::bids_container_iterator end_iter = end.bid() + ((end.block_offset()) ? 1 : 0);

            if (end_iter - begin.bid() > 0)
            {
                in.reset(new buf_istream_type(begin.bid(), end_iter, nbuffers ? nbuffers :
                                              (2 * config::get_instance()->disks_number())));

                InputIterator_ cur = begin - begin.block_offset();

                // skip the beginning of the block
                for ( ; cur != begin; ++cur)
                    ++(*in);
            }
        }

        vector_iterator2stream(const Self_ & a) :
            current_(a.current_), end_(a.end_), in(a.in.release()) { }

        //! \brief Standard stream method
        void start_pull()
        {
            STXXL_VERBOSE0("vector_iterator2stream " << this << " starts.");
            //do nothing
        }

        //! \brief Standard stream method
        const value_type & operator * () const
        {
            return **in;
        }

        const value_type * operator -> () const
        {
            return &(**in);
        }

        //! \brief Standard stream method
        Self_ & operator ++ ()
        {
            assert(end_ != current_);
            ++current_;
            ++(*in);
            if (empty())
                delete_stream();

            return *this;
        }

        //! \brief Standard stream method
        bool empty() const
        {
            return (current_ == end_);
        }

        //! \brief Standard stream method
        vector_iterator2stream & operator += (unsigned_type length)
        {
            assert(0 < length && length <= batch_length());
            current_ += length;
            (*in) += length;
            return *this;
        }

        unsigned_type batch_length()
        {
            STXXL_VERBOSE(in->batch_length() << " " << end_ - current_);
            return STXXL_MIN<unsigned_type>(in->batch_length(), end_ - current_);
        }

        const_iterator batch_begin()
        {
            return in->batch_begin();
        }

        value_type & operator [] (unsigned_type index)
        {
            assert(current_ + index < end_);
            return (*in)[index];
        }

        virtual ~vector_iterator2stream()
        {
            delete_stream();      // not needed actually
        }
    };

    //! \brief Input external \c stxxl::vector iterator range to stream converter
    //! It is more efficient than generic input iterator \c streamify thanks to use of overlapping
    //! \param begin iterator, pointing to the first value
    //! \param end iterator, pointing to the last + 1 position, i.e. beyond the range
    //! \param nbuffers number of blocks used for overlapped reading (0 is default,
    //! which equals to (2 * number_of_disks)
    //! \return an instance of a stream object

    template <typename Tp_, typename AllocStr_, typename SzTp_, typename DiffTp_,
              unsigned BlkSize_, typename PgTp_, unsigned PgSz_>
    vector_iterator2stream<stxxl::vector_iterator<Tp_, AllocStr_, SzTp_, DiffTp_, BlkSize_, PgTp_, PgSz_> >
    streamify(
        stxxl::vector_iterator<Tp_, AllocStr_, SzTp_, DiffTp_, BlkSize_, PgTp_, PgSz_> begin,
        stxxl::vector_iterator<Tp_, AllocStr_, SzTp_, DiffTp_, BlkSize_, PgTp_, PgSz_> end,
        unsigned_type nbuffers = 0)
    {
        STXXL_VERBOSE1("streamify for vector_iterator range is called");
        return vector_iterator2stream<stxxl::vector_iterator<Tp_, AllocStr_, SzTp_, DiffTp_, BlkSize_, PgTp_, PgSz_> >
                   (begin, end, nbuffers);
    }

    template <typename Tp_, typename AllocStr_, typename SzTp_, typename DiffTp_,
              unsigned BlkSize_, typename PgTp_, unsigned PgSz_>
    struct streamify_traits<stxxl::vector_iterator<Tp_, AllocStr_, SzTp_, DiffTp_, BlkSize_, PgTp_, PgSz_> >
    {
        typedef vector_iterator2stream<stxxl::vector_iterator<Tp_, AllocStr_, SzTp_, DiffTp_, BlkSize_, PgTp_, PgSz_> > stream_type;
    };

    //! \brief Input external \c stxxl::vector const iterator range to stream converter
    //! It is more efficient than generic input iterator \c streamify thanks to use of overlapping
    //! \param begin const iterator, pointing to the first value
    //! \param end const iterator, pointing to the last + 1 position, i.e. beyond the range
    //! \param nbuffers number of blocks used for overlapped reading (0 is default,
    //! which equals to (2 * number_of_disks)
    //! \return an instance of a stream object

    template <typename Tp_, typename AllocStr_, typename SzTp_, typename DiffTp_,
              unsigned BlkSize_, typename PgTp_, unsigned PgSz_>
    vector_iterator2stream<stxxl::const_vector_iterator<Tp_, AllocStr_, SzTp_, DiffTp_, BlkSize_, PgTp_, PgSz_> >
    streamify(
        stxxl::const_vector_iterator<Tp_, AllocStr_, SzTp_, DiffTp_, BlkSize_, PgTp_, PgSz_> begin,
        stxxl::const_vector_iterator<Tp_, AllocStr_, SzTp_, DiffTp_, BlkSize_, PgTp_, PgSz_> end,
        unsigned_type nbuffers = 0)
    {
        STXXL_VERBOSE1("streamify for const_vector_iterator range is called");
        return vector_iterator2stream<stxxl::const_vector_iterator<Tp_, AllocStr_, SzTp_, DiffTp_, BlkSize_, PgTp_, PgSz_> >
                   (begin, end, nbuffers);
    }

    template <typename Tp_, typename AllocStr_, typename SzTp_, typename DiffTp_,
              unsigned BlkSize_, typename PgTp_, unsigned PgSz_>
    struct streamify_traits<stxxl::const_vector_iterator<Tp_, AllocStr_, SzTp_, DiffTp_, BlkSize_, PgTp_, PgSz_> >
    {
        typedef vector_iterator2stream<stxxl::const_vector_iterator<Tp_, AllocStr_, SzTp_, DiffTp_, BlkSize_, PgTp_, PgSz_> > stream_type;
    };


    //! \brief Version of  \c iterator2stream. Switches between \c vector_iterator2stream and \c iterator2stream .
    //!
    //! small range switches between
    //! \c vector_iterator2stream and \c iterator2stream .
    //! iterator2stream is chosen if the input iterator range
    //! is small ( < B )
    template <class InputIterator_>
    class vector_iterator2stream_sr
    {
        vector_iterator2stream<InputIterator_> * vec_it_stream;
        iterator2stream<InputIterator_> * it_stream;

        typedef typename InputIterator_::block_type block_type;

    public:
        typedef vector_iterator2stream_sr<InputIterator_> Self_;

        //! \brief Standard stream typedef
        typedef typename std::iterator_traits<InputIterator_>::value_type value_type;

        vector_iterator2stream_sr(InputIterator_ begin, InputIterator_ end, unsigned_type nbuffers = 0)
        {
            if (end - begin < block_type::size)
            {
                STXXL_VERBOSE1("vector_iterator2stream_sr::vector_iterator2stream_sr: Choosing iterator2stream<InputIterator_>");
                it_stream = new iterator2stream<InputIterator_>(begin, end);
                vec_it_stream = NULL;
            }
            else
            {
                STXXL_VERBOSE1("vector_iterator2stream_sr::vector_iterator2stream_sr: Choosing vector_iterator2stream<InputIterator_>");
                it_stream = NULL;
                vec_it_stream = new vector_iterator2stream<InputIterator_>(begin, end, nbuffers);
            }
        }

        vector_iterator2stream_sr(const Self_ & a) : vec_it_stream(a.vec_it_stream), it_stream(a.it_stream) { }

        //! \brief Standard stream method
        void start_pull()
        {
            STXXL_VERBOSE0("vector_iterator2stream_sr " << this << " starts.");
            //do nothing
        }

        //! \brief Standard stream method
        const value_type & operator * () const
        {
            if (it_stream)      //PERFORMANCE: Frequent run-time decision
                return **it_stream;

            return **vec_it_stream;
        }

        const value_type * operator -> () const
        {
            if (it_stream)      //PERFORMANCE: Frequent run-time decision
                return &(**it_stream);

            return &(**vec_it_stream);
        }

        //! \brief Standard stream method
        Self_ & operator ++ ()
        {
            if (it_stream)      //PERFORMANCE: Frequent run-time decision
                ++(*it_stream);

            else
                ++(*vec_it_stream);


            return *this;
        }

        //! \brief Standard stream method
        bool empty() const
        {
            if (it_stream)      //PERFORMANCE: Frequent run-time decision
                return it_stream->empty();

            return vec_it_stream->empty();
        }
        virtual ~vector_iterator2stream_sr()
        {
            if (it_stream)      //PERFORMANCE: Frequent run-time decision
                delete it_stream;

            else
                delete vec_it_stream;
        }
    };

    //! \brief Version of  \c streamify. Switches from \c vector_iterator2stream to \c iterator2stream for small ranges.
    template <typename Tp_, typename AllocStr_, typename SzTp_, typename DiffTp_,
              unsigned BlkSize_, typename PgTp_, unsigned PgSz_>
    vector_iterator2stream_sr<stxxl::vector_iterator<Tp_, AllocStr_, SzTp_, DiffTp_, BlkSize_, PgTp_, PgSz_> >
    streamify_sr(
        stxxl::vector_iterator<Tp_, AllocStr_, SzTp_, DiffTp_, BlkSize_, PgTp_, PgSz_> begin,
        stxxl::vector_iterator<Tp_, AllocStr_, SzTp_, DiffTp_, BlkSize_, PgTp_, PgSz_> end,
        unsigned_type nbuffers = 0)
    {
        STXXL_VERBOSE1("streamify_sr for vector_iterator range is called");
        return vector_iterator2stream_sr<stxxl::vector_iterator<Tp_, AllocStr_, SzTp_, DiffTp_, BlkSize_, PgTp_, PgSz_> >
                   (begin, end, nbuffers);
    }

    //! \brief Version of  \c streamify. Switches from \c vector_iterator2stream to \c iterator2stream for small ranges.
    template <typename Tp_, typename AllocStr_, typename SzTp_, typename DiffTp_,
              unsigned BlkSize_, typename PgTp_, unsigned PgSz_>
    vector_iterator2stream_sr<stxxl::const_vector_iterator<Tp_, AllocStr_, SzTp_, DiffTp_, BlkSize_, PgTp_, PgSz_> >
    streamify_sr(
        stxxl::const_vector_iterator<Tp_, AllocStr_, SzTp_, DiffTp_, BlkSize_, PgTp_, PgSz_> begin,
        stxxl::const_vector_iterator<Tp_, AllocStr_, SzTp_, DiffTp_, BlkSize_, PgTp_, PgSz_> end,
        unsigned_type nbuffers = 0)
    {
        STXXL_VERBOSE1("streamify_sr for const_vector_iterator range is called");
        return vector_iterator2stream_sr<stxxl::const_vector_iterator<Tp_, AllocStr_, SzTp_, DiffTp_, BlkSize_, PgTp_, PgSz_> >
                   (begin, end, nbuffers);
    }


    ////////////////////////////////////////////////////////////////////////
    //     MATERIALIZE                                                    //
    ////////////////////////////////////////////////////////////////////////

    //! \brief Stores consecutively stream content to an output iterator
    //! \param in stream to be stored used as source
    //! \param out output iterator used as destination
    //! \param start_mode start node immediately or deferred
    //! \return value of the output iterator after all increments,
    //! i.e. points to the first unwritten value
    //! \pre Output (range) is large enough to hold the all elements in the input stream
    template <class OutputIterator_, class StreamAlgorithm_>
    OutputIterator_ materialize(StreamAlgorithm_ & in, OutputIterator_ out, StartMode start_mode)
    {
        STXXL_VERBOSE_MATERIALIZE(STXXL_PRETTY_FUNCTION_NAME);
#if STXXL_START_PIPELINE_DEFERRED
        if (start_mode == start_deferred)
            in.start_pull();
#else
        STXXL_UNUSED(start_mode);
#endif
        while (!in.empty())
        {
            *out = *in;
            ++out;
            ++in;
        }
        return out;
    }


    //! \brief Stores consecutively stream content to an output iterator
    //! \param in stream to be stored used as source
    //! \param out output iterator used as destination
    //! \return value of the output iterator after all increments,
    //! i.e. points to the first unwritten value
    //! \pre Output (range) is large enough to hold the all elements in the input stream
    template <class OutputIterator_, class StreamAlgorithm_>
    OutputIterator_ materialize(StreamAlgorithm_ & in, OutputIterator_ out)
    {
        return materialize(in, out, STXXL_START_PIPELINE_DEFERRED_DEFAULT);
    }


    //! \brief Stores consecutively stream content to an output iterator
    //! \param in stream to be stored used as source
    //! \param out output iterator used as destination
    //! \param start_mode start node immediately or deferred
    //! \return value of the output iterator after all increments,
    //! i.e. points to the first unwritten value
    //! \pre Output (range) is large enough to hold the all elements in the input stream
    template <class OutputIterator_, class StreamAlgorithm_>
    OutputIterator_ materialize_batch(StreamAlgorithm_ & in, OutputIterator_ out, StartMode start_mode)
    {
        STXXL_VERBOSE_MATERIALIZE(STXXL_PRETTY_FUNCTION_NAME);
#if STXXL_START_PIPELINE_DEFERRED
        if (start_mode == start_deferred)
        {
            STXXL_VERBOSE0("materialize_batch starts.");
            in.start_pull();
        }
#else
        STXXL_UNUSED(start_mode);
#endif
        unsigned_type length;
        while ((length = in.batch_length()) > 0)
        {
            out = std::copy(in.batch_begin(), in.batch_begin() + length, out);
            in += length;
        }
        return out;
    }

    //! \brief Stores consecutively stream content to an output iterator
    //! \param in stream to be stored used as source
    //! \param out output iterator used as destination
    //! \return value of the output iterator after all increments,
    //! i.e. points to the first unwritten value
    //! \pre Output (range) is large enough to hold the all elements in the input stream
    template <class OutputIterator_, class StreamAlgorithm_>
    OutputIterator_ materialize_batch(StreamAlgorithm_ & in, OutputIterator_ out)
    {
        return materialize_batch(in, out, STXXL_START_PIPELINE_DEFERRED_DEFAULT);
    }

    //! \brief Stores consecutively stream content to an output iterator range \b until end of the stream or end of the iterator range is reached
    //! \param in stream to be stored used as source
    //! \param outbegin output iterator used as destination
    //! \param outend output end iterator, pointing beyond the output range
    //! \param start_mode start node immediately or deferred
    //! \return value of the output iterator after all increments,
    //! i.e. points to the first unwritten value
    //! \pre Output range is large enough to hold the all elements in the input stream
    //!
    //! This function is useful when you do not know the length of the stream beforehand.
    template <class OutputIterator_, class StreamAlgorithm_>
    OutputIterator_ materialize(StreamAlgorithm_ & in, OutputIterator_ outbegin, OutputIterator_ outend, StartMode start_mode)
    {
        STXXL_VERBOSE_MATERIALIZE(STXXL_PRETTY_FUNCTION_NAME);
#if STXXL_START_PIPELINE_DEFERRED
        if (start_mode == start_deferred)
            in.start_pull();
#else
        STXXL_UNUSED(start_mode);
#endif
        while ((!in.empty()) && outend != outbegin)
        {
            *outbegin = *in;
            ++outbegin;
            ++in;
        }
        return outbegin;
    }

    //! \brief Stores consecutively stream content to an output iterator range \b until end of the stream or end of the iterator range is reached
    //! \param in stream to be stored used as source
    //! \param outbegin output iterator used as destination
    //! \param outend output end iterator, pointing beyond the output range
    //! \return value of the output iterator after all increments,
    //! i.e. points to the first unwritten value
    //! \pre Output range is large enough to hold the all elements in the input stream
    //!
    //! This function is useful when you do not know the length of the stream beforehand.
    template <class OutputIterator_, class StreamAlgorithm_>
    OutputIterator_ materialize(StreamAlgorithm_ & in, OutputIterator_ outbegin, OutputIterator_ outend)
    {
        return materialize(in, outbegin, outend, STXXL_START_PIPELINE_DEFERRED_DEFAULT);
    }


    //! \brief Stores consecutively stream content to an output iterator range \b until end of the stream or end of the iterator range is reached
    //! \param in stream to be stored used as source
    //! \param outbegin output iterator used as destination
    //! \param outend output end iterator, pointing beyond the output range
    //! \param start_mode start node immediately or deferred
    //! \return value of the output iterator after all increments,
    //! i.e. points to the first unwritten value
    //! \pre Output range is large enough to hold the all elements in the input stream
    //!
    //! This function is useful when you do not know the length of the stream beforehand.
    template <class OutputIterator_, class StreamAlgorithm_>
    OutputIterator_ materialize_batch(StreamAlgorithm_ & in, OutputIterator_ outbegin, OutputIterator_ outend, StartMode start_mode)
    {
        STXXL_VERBOSE_MATERIALIZE(STXXL_PRETTY_FUNCTION_NAME);
#if STXXL_START_PIPELINE_DEFERRED
        if (start_mode == start_deferred)
        {
            STXXL_VERBOSE0("materialize_batch starts.");
            in.start_pull();
        }
#else
        STXXL_UNUSED(start_mode);
#endif
        unsigned_type length;
        while ((length = in.batch_length()) > 0 && outbegin != outend)
        {
            length = STXXL_MIN<unsigned_type>(length, outend - outbegin);
            outbegin = std::copy(in.batch_begin(), in.batch_begin() + length, outbegin);
            in += length;
        }
        return outbegin;
    }

    //! \brief Stores consecutively stream content to an output iterator range \b until end of the stream or end of the iterator range is reached
    //! \param in stream to be stored used as source
    //! \param outbegin output iterator used as destination
    //! \param outend output end iterator, pointing beyond the output range
    //! \return value of the output iterator after all increments,
    //! i.e. points to the first unwritten value
    //! \pre Output range is large enough to hold the all elements in the input stream
    //!
    //! This function is useful when you do not know the length of the stream beforehand.
    template <class OutputIterator_, class StreamAlgorithm_>
    OutputIterator_ materialize_batch(StreamAlgorithm_ & in, OutputIterator_ outbegin, OutputIterator_ outend)
    {
        return materialize_batch(in, outbegin, outend, STXXL_START_PIPELINE_DEFERRED_DEFAULT);
    }

    //! \brief Stores consecutively stream content to an output \c stxxl::vector iterator \b until end of the stream or end of the iterator range is reached
    //! \param in stream to be stored used as source
    //! \param outbegin output \c stxxl::vector iterator used as destination
    //! \param outend output end iterator, pointing beyond the output range
    //! \param nbuffers number of blocks used for overlapped writing (0 is default,
    //! \param start_mode start node immediately or deferred
    //! which equals to (2 * number_of_disks)
    //! \return value of the output iterator after all increments,
    //! i.e. points to the first unwritten value
    //! \pre Output range is large enough to hold the all elements in the input stream
    //!
    //! This function is useful when you do not know the length of the stream beforehand.
    template <typename Tp_, typename AllocStr_, typename SzTp_, typename DiffTp_,
              unsigned BlkSize_, typename PgTp_, unsigned PgSz_, class StreamAlgorithm_>
    stxxl::vector_iterator<Tp_, AllocStr_, SzTp_, DiffTp_, BlkSize_, PgTp_, PgSz_>
    materialize(StreamAlgorithm_ & in,
                stxxl::vector_iterator<Tp_, AllocStr_, SzTp_, DiffTp_, BlkSize_, PgTp_, PgSz_> outbegin,
                stxxl::vector_iterator<Tp_, AllocStr_, SzTp_, DiffTp_, BlkSize_, PgTp_, PgSz_> outend,
                unsigned_type nbuffers = 0,
                StartMode start_mode = STXXL_START_PIPELINE_DEFERRED_DEFAULT)
    {
        STXXL_VERBOSE_MATERIALIZE(STXXL_PRETTY_FUNCTION_NAME);
        typedef stxxl::vector_iterator<Tp_, AllocStr_, SzTp_, DiffTp_, BlkSize_, PgTp_, PgSz_> ExtIterator;
        typedef stxxl::const_vector_iterator<Tp_, AllocStr_, SzTp_, DiffTp_, BlkSize_, PgTp_, PgSz_> ConstExtIterator;
        typedef buf_ostream<typename ExtIterator::block_type, typename ExtIterator::bids_container_iterator> buf_ostream_type;

#if STXXL_START_PIPELINE_DEFERRED
        if (start_mode == start_deferred)
            in.start_pull();
#else
        STXXL_UNUSED(start_mode);
#endif
        while (outbegin.block_offset()) //  go to the beginning of the block
        //  of the external vector
        {
            if (in.empty() || outbegin == outend)
                return outbegin;

            *outbegin = *in;
            ++outbegin;
            ++in;
        }

        if (nbuffers == 0)
            nbuffers = 2 * config::get_instance()->disks_number();

        outbegin.flush(); // flush container

        // create buffered write stream for blocks
        buf_ostream_type outstream(outbegin.bid(), nbuffers);

        assert(outbegin.block_offset() == 0);

        // delay calling block_externally_updated() until the block is
        // completely filled (and written out) in outstream
        ConstExtIterator prev_block = outbegin;

        while (!in.empty() && outend != outbegin)
        {
            if (outbegin.block_offset() == 0) {
                if (prev_block != outbegin) {
                    prev_block.block_externally_updated();
                    prev_block = outbegin;
                }
            }

            *outstream = *in;
            ++outbegin;
            ++outstream;
            ++in;
        }

        ConstExtIterator const_out = outbegin;

        while (const_out.block_offset()) // filling the rest of the block
        {
            *outstream = *const_out;
            ++const_out;
            ++outstream;
        }

        if (prev_block != outbegin)
            prev_block.block_externally_updated();

        outbegin.flush();

        return outbegin;
    }


    //! \brief Stores consecutively stream content to an output \c stxxl::vector iterator \b until end of the stream or end of the iterator range is reached
    //! \param in stream to be stored used as source
    //! \param outbegin output \c stxxl::vector iterator used as destination
    //! \param outend output end iterator, pointing beyond the output range
    //! \param nbuffers number of blocks used for overlapped writing (0 is default,
    //! \param start_mode start node immediately or deferred
    //! which equals to (2 * number_of_disks)
    //! \return value of the output iterator after all increments,
    //! i.e. points to the first unwritten value
    //! \pre Output range is large enough to hold the all elements in the input stream
    //!
    //! This function is useful when you do not know the length of the stream beforehand.
    template <typename Tp_, typename AllocStr_, typename SzTp_, typename DiffTp_,
              unsigned BlkSize_, typename PgTp_, unsigned PgSz_, class StreamAlgorithm_>
    stxxl::vector_iterator<Tp_, AllocStr_, SzTp_, DiffTp_, BlkSize_, PgTp_, PgSz_>
    materialize_batch(StreamAlgorithm_ & in,
                      stxxl::vector_iterator<Tp_, AllocStr_, SzTp_, DiffTp_, BlkSize_, PgTp_, PgSz_> outbegin,
                      stxxl::vector_iterator<Tp_, AllocStr_, SzTp_, DiffTp_, BlkSize_, PgTp_, PgSz_> outend,
                      unsigned_type nbuffers = 0,
                      StartMode start_mode = STXXL_START_PIPELINE_DEFERRED_DEFAULT)
    {
        STXXL_VERBOSE_MATERIALIZE(STXXL_PRETTY_FUNCTION_NAME);
        typedef stxxl::vector_iterator<Tp_, AllocStr_, SzTp_, DiffTp_, BlkSize_, PgTp_, PgSz_> ExtIterator;
        typedef stxxl::const_vector_iterator<Tp_, AllocStr_, SzTp_, DiffTp_, BlkSize_, PgTp_, PgSz_> ConstExtIterator;
        typedef buf_ostream<typename ExtIterator::block_type, typename ExtIterator::bids_container_iterator> buf_ostream_type;

#if STXXL_START_PIPELINE_DEFERRED
        if (start_mode == start_deferred)
        {
            STXXL_VERBOSE0("materialize_batch starts.");
            in.start_pull();
        }
#else
        STXXL_UNUSED(start_mode);
#endif

        ExtIterator outcurrent = outbegin;

        while (outcurrent.block_offset()) //  go to the beginning of the block
        //  of the external vector
        {
            if (in.empty() || outcurrent == outend)
                return outcurrent;

            *outcurrent = *in;
            ++outcurrent;
            ++in;
        }

        if (nbuffers == 0)
            nbuffers = 2 * config::get_instance()->disks_number();


        outcurrent.flush(); // flush container

        // create buffered write stream for blocks
        buf_ostream_type outstream(outcurrent.bid(), nbuffers);

        assert(outcurrent.block_offset() == 0);

        // delay calling block_externally_updated() until the block is
        // completely filled (and written out) in outstream
        ConstExtIterator prev_block = outcurrent;

        unsigned_type length;
        while ((length = in.batch_length()) > 0 && outend != outcurrent)
        {
            if (outcurrent.block_offset() == 0) {
                if (prev_block != outcurrent) {
                    prev_block.block_externally_updated();
                    prev_block = outcurrent;
                }
            }

            length = STXXL_MIN<unsigned_type>(length, STXXL_MIN<unsigned_type>(outend - outcurrent, ExtIterator::block_type::size - outcurrent.block_offset()));

            for (typename StreamAlgorithm_::const_iterator i = in.batch_begin(), end = in.batch_begin() + length; i != end; ++i)
            {
                *outstream = *i;
                ++outstream;
            }
            outcurrent += length;
            in += length;
            //STXXL_VERBOSE0("materialized " << (outcurrent - outbegin));
        }

        ConstExtIterator const_out = outcurrent;

        while (const_out.block_offset()) // filling the rest of the block
        {
            *outstream = *const_out;
            ++const_out;
            ++outstream;
        }

        if (prev_block != outcurrent)
            prev_block.block_externally_updated();

        outcurrent.flush();

        return outcurrent;
    }


    //! \brief Stores consecutively stream content to an output \c stxxl::vector iterator
    //! \param in stream to be stored used as source
    //! \param out output \c stxxl::vector iterator used as destination
    //! \param nbuffers number of blocks used for overlapped writing (0 is default,
    //! \param start_mode start node immediately or deferred
    //! which equals to (2 * number_of_disks)
    //! \return value of the output iterator after all increments,
    //! i.e. points to the first unwritten value
    //! \pre Output (range) is large enough to hold the all elements in the input stream
    template <typename Tp_, typename AllocStr_, typename SzTp_, typename DiffTp_,
              unsigned BlkSize_, typename PgTp_, unsigned PgSz_, class StreamAlgorithm_>
    stxxl::vector_iterator<Tp_, AllocStr_, SzTp_, DiffTp_, BlkSize_, PgTp_, PgSz_>
    materialize(StreamAlgorithm_ & in,
                stxxl::vector_iterator<Tp_, AllocStr_, SzTp_, DiffTp_, BlkSize_, PgTp_, PgSz_> out,
                unsigned_type nbuffers = 0,
                StartMode start_mode = STXXL_START_PIPELINE_DEFERRED_DEFAULT)
    {
        STXXL_VERBOSE_MATERIALIZE(STXXL_PRETTY_FUNCTION_NAME);
        typedef stxxl::vector_iterator<Tp_, AllocStr_, SzTp_, DiffTp_, BlkSize_, PgTp_, PgSz_> ExtIterator;
        typedef stxxl::const_vector_iterator<Tp_, AllocStr_, SzTp_, DiffTp_, BlkSize_, PgTp_, PgSz_> ConstExtIterator;
        typedef buf_ostream<typename ExtIterator::block_type, typename ExtIterator::bids_container_iterator> buf_ostream_type;

        // on the I/O complexity of "materialize":
        // crossing block boundary causes O(1) I/Os
        // if you stay in a block, then materialize function accesses only the cache of the
        // vector (only one block indeed), amortized complexity should apply here

#if STXXL_START_PIPELINE_DEFERRED
        if (start_mode == start_deferred)
            in.start_pull();
#else
        STXXL_UNUSED(start_mode);
#endif
        while (out.block_offset()) //  go to the beginning of the block
        //  of the external vector
        {
            if (in.empty())
                return out;

            *out = *in;
            ++out;
            ++in;
        }

        if (nbuffers == 0)
            nbuffers = 2 * config::get_instance()->disks_number();


        out.flush(); // flush container

        // create buffered write stream for blocks
        buf_ostream_type outstream(out.bid(), nbuffers);

        assert(out.block_offset() == 0);

        // delay calling block_externally_updated() until the block is
        // completely filled (and written out) in outstream
        ConstExtIterator prev_block = out;

        while (!in.empty())
        {
            if (out.block_offset() == 0) {
                if (prev_block != out) {
                    prev_block.block_externally_updated();
                    prev_block = out;
                }
            }

            // tells the vector that the block was modified
            *outstream = *in;
            ++out;
            ++outstream;
            ++in;
        }

        ConstExtIterator const_out = out;

        while (const_out.block_offset())
        {
            *outstream = *const_out;             // might cause I/Os for loading the page that
            ++const_out;                         // contains data beyond out
            ++outstream;
        }

        if (prev_block != out)
            prev_block.block_externally_updated();

        out.flush();

        return out;
    }


<<<<<<< HEAD
    //! \brief Stores consecutively stream content to an output \c stxxl::vector iterator
    //! \param in stream to be stored used as source
    //! \param out output \c stxxl::vector iterator used as destination
    //! \param nbuffers number of blocks used for overlapped writing (0 is default,
    //! \param start_mode start node immediately or deferred
    //! which equals to (2 * number_of_disks)
    //! \return value of the output iterator after all increments,
    //! i.e. points to the first unwritten value
    //! \pre Output (range) is large enough to hold the all elements in the input stream
    template <typename Tp_, typename AllocStr_, typename SzTp_, typename DiffTp_,
              unsigned BlkSize_, typename PgTp_, unsigned PgSz_, class StreamAlgorithm_>
    stxxl::vector_iterator<Tp_, AllocStr_, SzTp_, DiffTp_, BlkSize_, PgTp_, PgSz_>
    materialize_batch(StreamAlgorithm_ & in,
                      stxxl::vector_iterator<Tp_, AllocStr_, SzTp_, DiffTp_, BlkSize_, PgTp_, PgSz_> out,
                      unsigned_type nbuffers = 0,
                      StartMode start_mode = STXXL_START_PIPELINE_DEFERRED_DEFAULT)
    {
        STXXL_VERBOSE_MATERIALIZE(STXXL_PRETTY_FUNCTION_NAME);
        typedef stxxl::vector_iterator<Tp_, AllocStr_, SzTp_, DiffTp_, BlkSize_, PgTp_, PgSz_> ExtIterator;
        typedef stxxl::const_vector_iterator<Tp_, AllocStr_, SzTp_, DiffTp_, BlkSize_, PgTp_, PgSz_> ConstExtIterator;
        typedef buf_ostream<typename ExtIterator::block_type, typename ExtIterator::bids_container_iterator> buf_ostream_type;

        // on the I/O complexity of "materialize":
        // crossing block boundary causes O(1) I/Os
        // if you stay in a block, then materialize function accesses only the cache of the
        // vector (only one block indeed), amortized complexity should apply here

#if STXXL_START_PIPELINE_DEFERRED
        if (start_mode == start_deferred)
        {
            STXXL_VERBOSE0("materialize_batch starts.");
            in.start_pull();
        }
#else
        STXXL_UNUSED(start_mode);
#endif
        while (out.block_offset()) //  go to the beginning of the block
        //  of the external vector
        {
            if (in.empty())
                return out;

            *out = *in;
            ++out;
            ++in;
        }

        if (nbuffers == 0)
            nbuffers = 2 * config::get_instance()->disks_number();


        out.flush(); // flush container

        // create buffered write stream for blocks
        buf_ostream_type outstream(out.bid(), nbuffers);

        assert(out.block_offset() == 0);

        // delay calling block_externally_updated() until the block is
        // completely filled (and written out) in outstream
        ConstExtIterator prev_block = out;

        unsigned_type length;
        while ((length = in.batch_length()) > 0)
        {
            if (out.block_offset() == 0) {
                if (prev_block != out) {
                    prev_block.block_externally_updated();
                    prev_block = out;
                }
            }

            length = STXXL_MIN<unsigned_type>(length, ExtIterator::block_type::size - out.block_offset());
            for (typename StreamAlgorithm_::const_iterator i = in.batch_begin(), end = in.batch_begin() + length; i != end; ++i)
            {
                *outstream = *i;
                ++outstream;
            }
            in += length;
            out += length;
        }

        while (!in.empty())
        {
            if (out.block_offset() == 0)
                out.block_externally_updated();
            // tells the vector that the block was modified
            *outstream = *in;
            ++out;
            ++outstream;
            ++in;
        }

        ConstExtIterator const_out = out;

        while (const_out.block_offset())
        {
            *outstream = *const_out;             // might cause I/Os for loading the page that
            ++const_out;                         // contains data beyond out
            ++outstream;
        }

        if (prev_block != out)
            prev_block.block_externally_updated();

        out.flush();

        return out;
    }


    ////////////////////////////////////////////////////////////////////////
    //     PULL                                                           //
    //     FIXME: this is not a good, self-explanatory name
    //     FIXME: why does it need to call operator * () ?
    //            add a transform step before the pull if you need
    //            to do "something" with the steam elements
    ////////////////////////////////////////////////////////////////////////

    //! \brief Pulls from a stream, discards output
    //! \param in stream to be stored used as source
    //! \param num_elements number of elements to pull
    template <class StreamAlgorithm_>
    unsigned_type pull(StreamAlgorithm_ & in, unsigned_type num_elements)
    {
        unsigned_type i;
        for (i = 0; i < num_elements && !in.empty(); ++i)
=======
    //! \brief Reads stream content and discards it.
    //! Useful where you do not need the processed stream anymore,
    //! but are just interested in side effects, or just for debugging.
    //! \param in input stream
    template <class StreamAlgorithm_>
    void discard(StreamAlgorithm_ & in)
    {
        while (!in.empty())
>>>>>>> 00454116
        {
            *in;
            ++in;
        }
<<<<<<< HEAD
        return i;
    }


    //! \brief Pulls from a stream, discards output
    //! \param in stream to be stored used as source
    //! \param num_elements number of elements to pull
    template <class StreamAlgorithm_>
    unsigned_type pull_batch(StreamAlgorithm_ & in, unsigned_type num_elements)
    {
        unsigned_type i, length;
        typename StreamAlgorithm_::value_type dummy;
        for (i = 0; i < num_elements && ((length = in.batch_length()) > 0); )
        {
            length = STXXL_MIN<unsigned_type>(length, num_elements - i);
            for (typename StreamAlgorithm_::const_iterator j = in.batch_begin(); j != in.batch_begin() + length; ++j)
                dummy = *j;
            in += length;
            i += length;
        }
        return i;
=======
>>>>>>> 00454116
    }


    ////////////////////////////////////////////////////////////////////////
    //     GENERATE                                                       //
    ////////////////////////////////////////////////////////////////////////

    //! \brief A model of stream that outputs data from an adaptable generator functor
    //! For convenience use \c streamify function instead of direct instantiation
    //! of \c generator2stream .
    template <class Generator_, typename T = typename Generator_::value_type>
    class generator2stream
    {
    public:
        //! \brief Standard stream typedef
        typedef T value_type;
        typedef generator2stream & iterator;
        typedef const generator2stream & const_iterator;

    private:
        Generator_ gen_;
        value_type current_;

    public:
        generator2stream(Generator_ g) :
            gen_(g), current_(gen_()) { }

        generator2stream(const generator2stream & a) : gen_(a.gen_), current_(a.current_) { }

        //! \brief Standard stream method
        void start_pull()
        {
            STXXL_VERBOSE0("generator2stream " << this << " starts.");
            //do nothing
        }

        //! \brief Standard stream method
        const value_type & operator * () const
        {
            return current_;
        }

        const value_type * operator -> () const
        {
            return &current_;
        }

        //! \brief Standard stream method
        generator2stream & operator ++ ()
        {
            current_ = gen_();
            return *this;
        }

        //! \brief Standard stream method
        bool empty() const
        {
            return false;
        }
    };

    //! \brief Adaptable generator to stream converter
    //! \param gen_ generator object
    //! \return an instance of a stream object
    template <class Generator_>
    generator2stream<Generator_> streamify(Generator_ gen_)
    {
        return generator2stream<Generator_>(gen_);
    }


    ////////////////////////////////////////////////////////////////////////
    //     TRANSFORM                                                      //
    ////////////////////////////////////////////////////////////////////////

    struct Stopper { };

    //! \brief Processes (up to) 6 input streams using given operation functor
    //!
    //! \tparam Operation_ type of the operation (type of an
    //! adaptable functor that takes 6 parameters)
    //! \tparam Input1_ type of the 1st input
    //! \tparam Input2_ type of the 2nd input
    //! \tparam Input3_ type of the 3rd input
    //! \tparam Input4_ type of the 4th input
    //! \tparam Input5_ type of the 5th input
    //! \tparam Input6_ type of the 6th input
    template <class Operation_,
              class Input1_,
              class Input2_ = Stopper,
              class Input3_ = Stopper,
              class Input4_ = Stopper,
              class Input5_ = Stopper,
              class Input6_ = Stopper
              >
    class transform
    {
        Operation_ & op;
        Input1_ & i1;
        Input2_ & i2;
        Input3_ & i3;
        Input4_ & i4;
        Input5_ & i5;
        Input6_ & i6;

    public:
        //! \brief Standard stream typedef
        typedef typename Operation_::value_type value_type;

    private:
        value_type current;

    public:
        //! \brief Construction
        transform(Operation_ & o, Input1_ & i1_, Input2_ & i2_, Input3_ & i3_, Input4_ & i4_,
                  Input5_ & i5_, Input5_ & i6_) :
            op(o), i1(i1_), i2(i2_), i3(i3_), i4(i4_), i5(i5_), i6(i6_)
        {
            if (!empty())
                current = op(*i1, *i2, *i3, *i4, *i5, *i6);
        }

        //! \brief Standard stream method
        const value_type & operator * () const
        {
            return current;
        }

        const value_type * operator -> () const
        {
            return &current;
        }

        //! \brief Standard stream method
        transform & operator ++ ()
        {
            ++i1;
            ++i2;
            ++i3;
            ++i4;
            ++i5;
            ++i6;
            if (!empty())
                current = op(*i1, *i2, *i3, *i4, *i5, *i6);

            return *this;
        }

        //! \brief Standard stream method
        bool empty() const
        {
            return i1.empty() || i2.empty() || i3.empty() ||
                   i4.empty() || i5.empty() || i6.empty();
        }
    };

    // Specializations

    template <class Operation_, class Input1_Iterator_>
    class transforming_iterator : public std::iterator<std::random_access_iterator_tag, typename Operation_::value_type>
    {
    public:
        typedef typename Operation_::value_type value_type;

    private:
        Input1_Iterator_ i1;
        Operation_ & op;
        mutable value_type current;

    public:
        transforming_iterator(Operation_ & op, const Input1_Iterator_ & i1) : i1(i1), op(op) { }

        const value_type & operator * () const  //RETURN BY VALUE
        {
            current = op(*i1);
            return current;
        }

        const value_type * operator -> () const
        {
            return &(operator * ());
        }

        transforming_iterator & operator ++ ()
        {
            ++i1;

            return *this;
        }

        transforming_iterator operator + (unsigned_type addend) const
        {
            return transforming_iterator(op, i1 + addend);
        }

        unsigned_type operator - (const transforming_iterator & subtrahend) const
        {
            return i1 - subtrahend.i1;
        }

        bool operator != (const transforming_iterator & ti) const
        {
            return ti.i1 != i1;
        }
    };


    ////////////////////////////////////////////////////////////////////////
    //     TRANSFORM (1 input stream)                                     //
    ////////////////////////////////////////////////////////////////////////

    //! \brief Processes an input stream using given operation functor
    //!
    //! \tparam Operation_ type of the operation (type of an
    //! adaptable functor that takes 1 parameter)
    //! \tparam Input1_ type of the input
    //! \remark This is a specialization of \c transform .
    template <class Operation_,
              class Input1_
              >
    class transform<Operation_, Input1_, Stopper, Stopper, Stopper, Stopper, Stopper>
    {
        Operation_ & op;
        Input1_ & i1;

    public:
        //! \brief Standard stream typedef
        typedef typename Operation_::value_type value_type;
        typedef transforming_iterator<Operation_, typename Input1_::const_iterator> const_iterator;

    public:
        //! \brief Construction
        transform(Operation_ & o, Input1_ & i1_) : op(o), i1(i1_)
        {
        }

        //! \brief Standard stream method
        void start_pull()
        {
            STXXL_VERBOSE0("transform " << this << " starts.");
            i1.start_pull();
            op.start_push();
        }

        //! \brief Standard stream method
        const value_type & operator * () const
        {
            return op(*i1);
        }

        const value_type * operator -> () const
        {
            return &(operator * ());
        }

        //! \brief Standard stream method
        transform & operator ++ ()
        {
            ++i1;

            return *this;
        }

        //! \brief Standard stream method
        bool empty() const
        {
            bool is_empty = i1.empty();
            if (is_empty)
            {
                STXXL_VERBOSE0("transform " << this << " stops pushing.");
                op.stop_push();
            }
            return is_empty;
        }

        //! \brief Batched stream method
        unsigned_type batch_length() const
        {
            unsigned_type batch_length = i1.batch_length();
            if (batch_length == 0)
            {
                STXXL_VERBOSE0("transform " << this << " stops pushing.");
                op.stop_push();
            }
            return batch_length;
        }

        //! \brief Batched stream method
        const_iterator batch_begin() const
        {
            return const_iterator(op, i1.batch_begin());
        }

        //! \brief Batched stream method
        const value_type & operator [] (unsigned_type index) const
        {
            return op(i1[index]);
        }

        //! \brief Batched stream method
        transform & operator += (unsigned_type length)
        {
            assert(length > 0);

            i1 += length;

            return *this;
        }
    };

    template <class Output_>
    class Pusher
    {
        Output_ & output;

    public:
        typedef typename Output_::value_type value_type;

        void start_push()
        {
            STXXL_VERBOSE0("pusher " << this << " starts push.");
            output.start_push();
        }

        Pusher(Output_ & output) : output(output)
        { }

        const value_type & operator () (const value_type & val)
        {
            output.push(val);
            return val;
        }

        void stop_push()
        {
            STXXL_VERBOSE0("pusher " << this << " stops push.");
            output.stop_push();
        }
    };

    template <class Input_, class Output_>
    class pusher : public transform<Pusher<Output_>, Input_>
    {
        Pusher<Output_> p;

    public:
        pusher(Input_ & input, Output_ & output) :
            transform<Pusher<Output_>, Input_>(p, input),
            p(output)
        { }
    };


    ////////////////////////////////////////////////////////////////////////
    //     TRANSFORM (2 input streams)                                    //
    ////////////////////////////////////////////////////////////////////////

    //! \brief Processes 2 input streams using given operation functor
    //!
    //! \tparam Operation_ type of the operation (type of an
    //! adaptable functor that takes 2 parameters)
    //! \tparam Input1_ type of the 1st input
    //! \tparam Input2_ type of the 2nd input
    //! \remark This is a specialization of \c transform .
    template <class Operation_,
              class Input1_,
              class Input2_
              >
    class transform<Operation_, Input1_, Input2_, Stopper, Stopper, Stopper, Stopper>
    {
        Operation_ & op;
        Input1_ & i1;
        Input2_ & i2;

    public:
        //! \brief Standard stream typedef
        typedef typename Operation_::value_type value_type;

    private:
        value_type current;

    public:
        //! \brief Construction
        transform(Operation_ & o, Input1_ & i1_, Input2_ & i2_) : op(o), i1(i1_), i2(i2_)
        {
            if (!empty())
                current = op(*i1, *i2);
        }

        //! \brief Standard stream method
        const value_type & operator * () const
        {
            return current;
        }

        const value_type * operator -> () const
        {
            return &current;
        }

        //! \brief Standard stream method
        transform & operator ++ ()
        {
            ++i1;
            ++i2;
            if (!empty())
                current = op(*i1, *i2);

            return *this;
        }

        //! \brief Standard stream method
        bool empty() const
        {
            return i1.empty() || i2.empty();
        }
    };


    ////////////////////////////////////////////////////////////////////////
    //     TRANSFORM (3 input streams)                                    //
    ////////////////////////////////////////////////////////////////////////

    //! \brief Processes 3 input streams using given operation functor
    //!
    //! \tparam Operation_ type of the operation (type of an
    //! adaptable functor that takes 3 parameters)
    //! \tparam Input1_ type of the 1st input
    //! \tparam Input2_ type of the 2nd input
    //! \tparam Input3_ type of the 3rd input
    //! \remark This is a specialization of \c transform .
    template <class Operation_,
              class Input1_,
              class Input2_,
              class Input3_
              >
    class transform<Operation_, Input1_, Input2_, Input3_, Stopper, Stopper, Stopper>
    {
        Operation_ & op;
        Input1_ & i1;
        Input2_ & i2;
        Input3_ & i3;

    public:
        //! \brief Standard stream typedef
        typedef typename Operation_::value_type value_type;

    private:
        value_type current;

    public:
        //! \brief Construction
        transform(Operation_ & o, Input1_ & i1_, Input2_ & i2_, Input3_ & i3_) :
            op(o), i1(i1_), i2(i2_), i3(i3_)
        {
            if (!empty())
                current = op(*i1, *i2, *i3);
        }

        //! \brief Standard stream method
        const value_type & operator * () const
        {
            return current;
        }

        const value_type * operator -> () const
        {
            return &current;
        }

        //! \brief Standard stream method
        transform & operator ++ ()
        {
            ++i1;
            ++i2;
            ++i3;
            if (!empty())
                current = op(*i1, *i2, *i3);

            return *this;
        }

        //! \brief Standard stream method
        bool empty() const
        {
            return i1.empty() || i2.empty() || i3.empty();
        }
    };


    ////////////////////////////////////////////////////////////////////////
    //     TRANSFORM (4 input streams)                                    //
    ////////////////////////////////////////////////////////////////////////

    //! \brief Processes 4 input streams using given operation functor
    //!
    //! \tparam Operation_ type of the operation (type of an
    //! adaptable functor that takes 4 parameters)
    //! \tparam Input1_ type of the 1st input
    //! \tparam Input2_ type of the 2nd input
    //! \tparam Input3_ type of the 3rd input
    //! \tparam Input4_ type of the 4th input
    //! \remark This is a specialization of \c transform .
    template <class Operation_,
              class Input1_,
              class Input2_,
              class Input3_,
              class Input4_
              >
    class transform<Operation_, Input1_, Input2_, Input3_, Input4_, Stopper, Stopper>
    {
        Operation_ & op;
        Input1_ & i1;
        Input2_ & i2;
        Input3_ & i3;
        Input4_ & i4;

    public:
        //! \brief Standard stream typedef
        typedef typename Operation_::value_type value_type;

    private:
        value_type current;

    public:
        //! \brief Construction
        transform(Operation_ & o, Input1_ & i1_, Input2_ & i2_, Input3_ & i3_, Input4_ & i4_) :
            op(o), i1(i1_), i2(i2_), i3(i3_), i4(i4_)
        {
            if (!empty())
                current = op(*i1, *i2, *i3, *i4);
        }

        //! \brief Standard stream method
        const value_type & operator * () const
        {
            return current;
        }

        const value_type * operator -> () const
        {
            return &current;
        }

        //! \brief Standard stream method
        transform & operator ++ ()
        {
            ++i1;
            ++i2;
            ++i3;
            ++i4;
            if (!empty())
                current = op(*i1, *i2, *i3, *i4);

            return *this;
        }

        //! \brief Standard stream method
        bool empty() const
        {
            return i1.empty() || i2.empty() || i3.empty() || i4.empty();
        }
    };


    ////////////////////////////////////////////////////////////////////////
    //     TRANSFORM (5 input streams)                                    //
    ////////////////////////////////////////////////////////////////////////

    //! \brief Processes 5 input streams using given operation functor
    //!
    //! \tparam Operation_ type of the operation (type of an
    //! adaptable functor that takes 5 parameters)
    //! \tparam Input1_ type of the 1st input
    //! \tparam Input2_ type of the 2nd input
    //! \tparam Input3_ type of the 3rd input
    //! \tparam Input4_ type of the 4th input
    //! \tparam Input5_ type of the 5th input
    //! \remark This is a specialization of \c transform .
    template <class Operation_,
              class Input1_,
              class Input2_,
              class Input3_,
              class Input4_,
              class Input5_
              >
    class transform<Operation_, Input1_, Input2_, Input3_, Input4_, Input5_, Stopper>
    {
        Operation_ & op;
        Input1_ & i1;
        Input2_ & i2;
        Input3_ & i3;
        Input4_ & i4;
        Input5_ & i5;

    public:
        //! \brief Standard stream typedef
        typedef typename Operation_::value_type value_type;

    private:
        value_type current;

    public:
        //! \brief Construction
        transform(Operation_ & o, Input1_ & i1_, Input2_ & i2_, Input3_ & i3_, Input4_ & i4_,
                  Input5_ & i5_) :
            op(o), i1(i1_), i2(i2_), i3(i3_), i4(i4_), i5(i5_)
        {
            if (!empty())
                current = op(*i1, *i2, *i3, *i4, *i5);
        }

        //! \brief Standard stream method
        const value_type & operator * () const
        {
            return current;
        }

        const value_type * operator -> () const
        {
            return &current;
        }

        //! \brief Standard stream method
        transform & operator ++ ()
        {
            ++i1;
            ++i2;
            ++i3;
            ++i4;
            ++i5;
            if (!empty())
                current = op(*i1, *i2, *i3, *i4, *i5);

            return *this;
        }

        //! \brief Standard stream method
        bool empty() const
        {
            return i1.empty() || i2.empty() || i3.empty() || i4.empty() || i5.empty();
        }
    };


    ////////////////////////////////////////////////////////////////////////
    //     MAKE TUPLE                                                     //
    ////////////////////////////////////////////////////////////////////////

    //! \brief Creates stream of 6-tuples from 6 input streams
    //!
    //! \tparam Input1_ type of the 1st input
    //! \tparam Input2_ type of the 2nd input
    //! \tparam Input3_ type of the 3rd input
    //! \tparam Input4_ type of the 4th input
    //! \tparam Input5_ type of the 5th input
    //! \tparam Input6_ type of the 6th input
    template <class Input1_,
              class Input2_,
              class Input3_ = Stopper,
              class Input4_ = Stopper,
              class Input5_ = Stopper,
              class Input6_ = Stopper
              >
    class make_tuple
    {
        Input1_ & i1;
        Input2_ & i2;
        Input3_ & i3;
        Input4_ & i4;
        Input5_ & i5;
        Input6_ & i6;

    public:
        //! \brief Standard stream typedef
        typedef typename stxxl::tuple<
            typename Input1_::value_type,
            typename Input2_::value_type,
            typename Input3_::value_type,
            typename Input4_::value_type,
            typename Input5_::value_type,
            typename Input6_::value_type
            > value_type;

    private:
        value_type current;

    public:
        //! \brief Construction
        make_tuple(
            Input1_ & i1_,
            Input2_ & i2_,
            Input3_ & i3_,
            Input4_ & i4_,
            Input5_ & i5_,
            Input6_ & i6_
            ) :
            i1(i1_), i2(i2_), i3(i3_), i4(i4_), i5(i5_), i6(i6_),
            current(value_type(*i1, *i2, *i3, *i4, *i5, *i6)) { }

        //! \brief Standard stream method
        const value_type & operator * () const
        {
            return current;
        }

        const value_type * operator -> () const
        {
            return &current;
        }

        //! \brief Standard stream method
        make_tuple & operator ++ ()
        {
            ++i1;
            ++i2;
            ++i3;
            ++i4;
            ++i5;
            ++i6;

            if (!empty())
                current = value_type(*i1, *i2, *i3, *i4, *i5, *i6);

            return *this;
        }

        //! \brief Standard stream method
        bool empty() const
        {
            return i1.empty() || i2.empty() || i3.empty() ||
                   i4.empty() || i5.empty() || i6.empty();
        }
    };

    template <class Input1_Iterator_, class Input2_Iterator_>
    class make_tuple_iterator : std::iterator<
                                    std::random_access_iterator_tag,
                                    tuple<typename std::iterator_traits<Input1_Iterator_>::value_type, typename std::iterator_traits<Input2_Iterator_>::value_type>
                                    >
    {
    public:
        typedef tuple<typename std::iterator_traits<Input1_Iterator_>::value_type, typename std::iterator_traits<Input2_Iterator_>::value_type> value_type;

    private:
        Input1_Iterator_ i1;
        Input2_Iterator_ i2;
        mutable value_type current;

    public:
        make_tuple_iterator(const Input1_Iterator_ & i1, const Input2_Iterator_ & i2) : i1(i1), i2(i2) { }

        const value_type & operator * () const  //RETURN BY VALUE
        {
            current = value_type(*i1, *i2);
            return current;
        }

        const value_type * operator -> () const
        {
            return &(operator * ());
        }

        make_tuple_iterator & operator ++ ()
        {
            ++i1;
            ++i2;

            return *this;
        }

        make_tuple_iterator operator + (unsigned_type addend) const
        {
            return make_tuple_iterator(i1 + addend, i2 + addend);
        }

        bool operator != (const make_tuple_iterator & mti) const
        {
            return mti.i1 != i1 || mti.i2 != i2;
        }
    };


    //! \brief Creates stream of 2-tuples (pairs) from 2 input streams
    //!
    //! \tparam Input1_ type of the 1st input
    //! \tparam Input2_ type of the 2nd input
    //! \remark A specialization of \c make_tuple .
    template <class Input1_,
              class Input2_
              >
    class make_tuple<Input1_, Input2_, Stopper, Stopper, Stopper, Stopper>
    {
    public:
        //! \brief Standard stream typedef
        typedef typename stxxl::tuple<
            typename Input1_::value_type,
            typename Input2_::value_type
            > value_type;
        typedef make_tuple_iterator<typename Input1_::const_iterator, typename Input2_::const_iterator> const_iterator;

    private:
        Input1_ & i1;
        Input2_ & i2;
        mutable value_type current;

    public:
        //! \brief Construction
        make_tuple(
            Input1_ & i1_,
            Input2_ & i2_
            ) :
            i1(i1_), i2(i2_)
        { }

        //! \brief Standard stream method
        void start_pull()
        {
            STXXL_VERBOSE0("make_tuple " << this << " starts.");
            i1.start_pull();
            i2.start_pull();
        }

        //! \brief Standard stream method
        void start_push()
        {
            //do nothing
        }

        //! \brief Standard stream method
        const value_type & operator * () const  //RETURN BY VALUE
        {
            current = value_type(*i1, *i2);
            return current;
        }

        const value_type * operator -> () const
        {
            return &(operator * ());
        }

        //! \brief Standard stream method
        make_tuple & operator ++ ()
        {
            ++i1;
            ++i2;

            return *this;
        }

        //! \brief Standard stream method
        bool empty() const
        {
            return i1.empty() || i2.empty();
        }

        //! \brief Batched stream method.
        unsigned_type batch_length()
        {
            return STXXL_MIN<unsigned_type>(i1.batch_length(), i2.batch_length());
        }

        //! \brief Batched stream method.
        make_tuple & operator += (unsigned_type size)
        {
            i1 += size;
            i2 += size;

            return *this;
        }

        //! \brief Batched stream method.
        const_iterator batch_begin()
        {
            return const_iterator(i1.batch_begin(), i2.batch_begin());
        }

        //! \brief Batched stream method.
        value_type operator [] (unsigned_type index) const
        {
            return value_type(i1[index], i2[index]);
        }
    };

    //! \brief Creates stream of 3-tuples from 3 input streams
    //!
    //! \tparam Input1_ type of the 1st input
    //! \tparam Input2_ type of the 2nd input
    //! \tparam Input3_ type of the 3rd input
    //! \remark A specialization of \c make_tuple .
    template <class Input1_,
              class Input2_,
              class Input3_
              >
    class make_tuple<Input1_, Input2_, Input3_, Stopper, Stopper, Stopper>
    {
        Input1_ & i1;
        Input2_ & i2;
        Input3_ & i3;

    public:
        //! \brief Standard stream typedef
        typedef typename stxxl::tuple<
            typename Input1_::value_type,
            typename Input2_::value_type,
            typename Input3_::value_type
            > value_type;

    private:
        value_type current;

    public:
        //! \brief Construction
        make_tuple(
            Input1_ & i1_,
            Input2_ & i2_,
            Input3_ & i3_
            ) :
            i1(i1_), i2(i2_), i3(i3_),
            current(value_type(*i1, *i2, *i3)) { }

        //! \brief Standard stream method
        const value_type & operator * () const
        {
            return current;
        }

        const value_type * operator -> () const
        {
            return &current;
        }

        //! \brief Standard stream method
        make_tuple & operator ++ ()
        {
            ++i1;
            ++i2;
            ++i3;

            if (!empty())
                current = value_type(*i1, *i2, *i3);

            return *this;
        }

        //! \brief Standard stream method
        bool empty() const
        {
            return i1.empty() || i2.empty() || i3.empty();
        }
    };

    //! \brief Creates stream of 4-tuples from 4 input streams
    //!
    //! \tparam Input1_ type of the 1st input
    //! \tparam Input2_ type of the 2nd input
    //! \tparam Input3_ type of the 3rd input
    //! \tparam Input4_ type of the 4th input
    //! \remark A specialization of \c make_tuple .
    template <class Input1_,
              class Input2_,
              class Input3_,
              class Input4_
              >
    class make_tuple<Input1_, Input2_, Input3_, Input4_, Stopper, Stopper>
    {
        Input1_ & i1;
        Input2_ & i2;
        Input3_ & i3;
        Input4_ & i4;

    public:
        //! \brief Standard stream typedef
        typedef typename stxxl::tuple<
            typename Input1_::value_type,
            typename Input2_::value_type,
            typename Input3_::value_type,
            typename Input4_::value_type
            > value_type;

    private:
        value_type current;

    public:
        //! \brief Construction
        make_tuple(
            Input1_ & i1_,
            Input2_ & i2_,
            Input3_ & i3_,
            Input4_ & i4_
            ) :
            i1(i1_), i2(i2_), i3(i3_), i4(i4_),
            current(value_type(*i1, *i2, *i3, *i4)) { }

        //! \brief Standard stream method
        const value_type & operator * () const
        {
            return current;
        }

        const value_type * operator -> () const
        {
            return &current;
        }

        //! \brief Standard stream method
        make_tuple & operator ++ ()
        {
            ++i1;
            ++i2;
            ++i3;
            ++i4;

            if (!empty())
                current = value_type(*i1, *i2, *i3, *i4);

            return *this;
        }

        //! \brief Standard stream method
        bool empty() const
        {
            return i1.empty() || i2.empty() || i3.empty() ||
                   i4.empty();
        }
    };

    //! \brief Creates stream of 5-tuples from 5 input streams
    //!
    //! \tparam Input1_ type of the 1st input
    //! \tparam Input2_ type of the 2nd input
    //! \tparam Input3_ type of the 3rd input
    //! \tparam Input4_ type of the 4th input
    //! \tparam Input5_ type of the 5th input
    //! \remark A specialization of \c make_tuple .
    template <
        class Input1_,
        class Input2_,
        class Input3_,
        class Input4_,
        class Input5_
        >
    class make_tuple<Input1_, Input2_, Input3_, Input4_, Input5_, Stopper>
    {
        Input1_ & i1;
        Input2_ & i2;
        Input3_ & i3;
        Input4_ & i4;
        Input5_ & i5;

    public:
        //! \brief Standard stream typedef
        typedef typename stxxl::tuple<
            typename Input1_::value_type,
            typename Input2_::value_type,
            typename Input3_::value_type,
            typename Input4_::value_type,
            typename Input5_::value_type
            > value_type;

    private:
        value_type current;

    public:
        //! \brief Construction
        make_tuple(
            Input1_ & i1_,
            Input2_ & i2_,
            Input3_ & i3_,
            Input4_ & i4_,
            Input5_ & i5_
            ) :
            i1(i1_), i2(i2_), i3(i3_), i4(i4_), i5(i5_),
            current(value_type(*i1, *i2, *i3, *i4, *i5)) { }

        //! \brief Standard stream method
        const value_type & operator * () const
        {
            return current;
        }

        const value_type * operator -> () const
        {
            return &current;
        }

        //! \brief Standard stream method
        make_tuple & operator ++ ()
        {
            ++i1;
            ++i2;
            ++i3;
            ++i4;
            ++i5;

            if (!empty())
                current = value_type(*i1, *i2, *i3, *i4, *i5);

            return *this;
        }

        //! \brief Standard stream method
        bool empty() const
        {
            return i1.empty() || i2.empty() || i3.empty() ||
                   i4.empty() || i5.empty();
        }
    };


//! \}
}

__STXXL_END_NAMESPACE


#include <stxxl/bits/stream/distribute.h>
#include <stxxl/bits/stream/round_robin.h>
#include <stxxl/bits/stream/choose.h>
#include <stxxl/bits/stream/unique.h>


#endif // !STXXL_STREAM_HEADER
// vim: et:ts=4:sw=4<|MERGE_RESOLUTION|>--- conflicted
+++ resolved
@@ -918,7 +918,6 @@
     }
 
 
-<<<<<<< HEAD
     //! \brief Stores consecutively stream content to an output \c stxxl::vector iterator
     //! \param in stream to be stored used as source
     //! \param out output \c stxxl::vector iterator used as destination
@@ -1035,18 +1034,9 @@
     //     FIXME: this is not a good, self-explanatory name
     //     FIXME: why does it need to call operator * () ?
     //            add a transform step before the pull if you need
-    //            to do "something" with the steam elements
+    //            to do "something" with the stream elements
     ////////////////////////////////////////////////////////////////////////
 
-    //! \brief Pulls from a stream, discards output
-    //! \param in stream to be stored used as source
-    //! \param num_elements number of elements to pull
-    template <class StreamAlgorithm_>
-    unsigned_type pull(StreamAlgorithm_ & in, unsigned_type num_elements)
-    {
-        unsigned_type i;
-        for (i = 0; i < num_elements && !in.empty(); ++i)
-=======
     //! \brief Reads stream content and discards it.
     //! Useful where you do not need the processed stream anymore,
     //! but are just interested in side effects, or just for debugging.
@@ -1055,12 +1045,25 @@
     void discard(StreamAlgorithm_ & in)
     {
         while (!in.empty())
->>>>>>> 00454116
         {
             *in;
             ++in;
         }
-<<<<<<< HEAD
+    }
+
+
+    //! \brief Pulls from a stream, discards output
+    //! \param in stream to be stored used as source
+    //! \param num_elements number of elements to pull
+    template <class StreamAlgorithm_>
+    unsigned_type pull(StreamAlgorithm_ & in, unsigned_type num_elements)
+    {
+        unsigned_type i;
+        for (i = 0; i < num_elements && !in.empty(); ++i)
+        {
+            *in;
+            ++in;
+        }
         return i;
     }
 
@@ -1082,8 +1085,6 @@
             i += length;
         }
         return i;
-=======
->>>>>>> 00454116
     }
 
 
