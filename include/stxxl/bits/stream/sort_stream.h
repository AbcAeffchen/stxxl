--- conflicted
+++ resolved
@@ -14,14 +14,11 @@
 #ifndef STXXL_SORT_STREAM_HEADER
 #define STXXL_SORT_STREAM_HEADER
 
-<<<<<<< HEAD
 #ifndef STXXL_STREAM_SORT_ASYNCHRONOUS_PULL
 #define STXXL_STREAM_SORT_ASYNCHRONOUS_PULL 0
 #endif
 
 
-=======
->>>>>>> ab9b7def
 #ifdef STXXL_BOOST_CONFIG
  #include <boost/config.hpp>
 #endif
@@ -1573,11 +1570,7 @@
                     }
                 } while (rest > 0 && (*seqs).size() > 0);
 
-<<<<<<< HEAD
-#ifdef STXXL_CHECK_ORDER_IN_SORTS
-=======
- #if STXXL_CHECK_ORDER_IN_SORTS
->>>>>>> ab9b7def
+#if STXXL_CHECK_ORDER_IN_SORTS
                 if (!stxxl::is_sorted(current_block->begin(), current_block->end(), cmp))
                 {
                     for (value_type * i = current_block->begin() + 1; i != current_block->end(); ++i)
@@ -1634,7 +1627,7 @@
             m_(memory_to_use / block_type::raw_size / sort_memory_usage_factor() /* - 1 */), cmp(c),
             current_block(NULL),
             prefetcher(NULL)
-#ifdef STXXL_CHECK_ORDER_IN_SORTS
+#if STXXL_CHECK_ORDER_IN_SORTS
             , last_element(cmp.min_value())
 #endif //STXXL_CHECK_ORDER_IN_SORTS
         {
