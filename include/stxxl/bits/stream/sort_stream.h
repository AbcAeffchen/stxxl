--- conflicted
+++ resolved
@@ -395,15 +395,11 @@
         {   // whole input fits into one block
             STXXL_VERBOSE1("basic_runs_creator: Small input optimization, input length: " << blocks1_length);
             result_.elements = blocks1_length;
-<<<<<<< HEAD
-            std::sort(result_.small_.begin(), result_.small_.end(), cmp);
+            potentially_parallel::
+            sort(result_.small_.begin(), result_.small_.end(), cmp);
 #if STXXL_STREAM_SORT_ASYNCHRONOUS_PULL
             join_waiting_and_fetching();
 #endif //STXXL_STREAM_SORT_ASYNCHRONOUS_PULL
-=======
-            potentially_parallel::
-            sort(result_.small_.begin(), result_.small_.end(), cmp);
->>>>>>> f3ef1d8d
             return;
         }
 #endif //STXXL_SMALL_INPUT_PSORT_OPT
