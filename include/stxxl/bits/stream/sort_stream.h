/***************************************************************************
 *  include/stxxl/bits/stream/sort_stream.h
 *
 *  Part of the STXXL. See http://stxxl.sourceforge.net
 *
 *  Copyright (C) 2002-2005 Roman Dementiev <dementiev@mpi-sb.mpg.de>
 *  Copyright (C) 2006 Johannes Singler <singler@ira.uka.de>
 *
 *  Distributed under the Boost Software License, Version 1.0.
 *  (See accompanying file LICENSE_1_0.txt or copy at
 *  http://www.boost.org/LICENSE_1_0.txt)
 **************************************************************************/

#ifndef STXXL_SORT_STREAM_HEADER
#define STXXL_SORT_STREAM_HEADER

#ifdef STXXL_BOOST_CONFIG
 #include <boost/config.hpp>
#endif

#ifdef STXXL_BOOST_THREADS
 #include <boost/thread/condition.hpp>
#endif

#include <stxxl/bits/stream/stream.h>
#include <stxxl/sort>
#include <stxxl/bits/mng/typed_block.h>


__STXXL_BEGIN_NAMESPACE

namespace stream
{
    //! \addtogroup streampack Stream package
    //! \{


    ////////////////////////////////////////////////////////////////////////
    //     SORTED RUNS                                                    //
    ////////////////////////////////////////////////////////////////////////

    //! \brief All sorted runs of a sort operation.
    template <class ValueType, class TriggerEntryType>
    struct sorted_runs
    {
        typedef TriggerEntryType trigger_entry_type;
        typedef ValueType value_type;
        typedef typename trigger_entry_type::bid_type bid_type;
        typedef stxxl::int64 size_type;
        typedef std::vector<trigger_entry_type> run_type;
        typedef typed_block<bid_type::size, value_type> block_type;
        size_type elements;
        std::vector<run_type> runs;
        std::vector<unsigned_type> runs_sizes;

        // Optimization:
        // if the input is small such that its total size is
        // less than B (block_type::size)
        // then input is sorted internally
        // and kept in the array "small"
        std::vector<ValueType> small_;

        sorted_runs() : elements(0) { }

        //! \brief Deallocates the blocks which the runs occupy
        //!
        //! \remark Usually there is no need in calling this method,
        //! since the \c runs_merger calls it when it is being destructed
        void deallocate_blocks()
        {
            block_manager * bm = block_manager::get_instance();
            for (unsigned_type i = 0; i < runs.size(); ++i)
                bm->delete_blocks(
                    trigger_entry_iterator<typename run_type::iterator, block_type::raw_size>(runs[i].begin()),
                    trigger_entry_iterator<typename run_type::iterator, block_type::raw_size>(runs[i].end()));

            runs.clear();
        }

        // returns number of elements in all runs together
        size_type size() const
        {
            return elements;
        }
    };


    ////////////////////////////////////////////////////////////////////////
    //     CREATE RUNS                                                    //
    ////////////////////////////////////////////////////////////////////////

    //! \brief Forms sorted runs of data from a stream
    //!
    //! Template parameters:
    //! - \c Input_ type of the input stream
    //! - \c Cmp_ type of comparison object used for sorting the runs
    //! - \c BlockSize_ size of blocks used to store the runs (in bytes)
    //! - \c AllocStr_ functor that defines allocation strategy for the runs
    template <
        class Input_,
        class Cmp_,
        unsigned BlockSize_ = STXXL_DEFAULT_BLOCK_SIZE(typename Input_::value_type),
        class AllocStr_ = STXXL_DEFAULT_ALLOC_STRATEGY>
    class basic_runs_creator : private noncopyable
    {
    protected:
        Input_ & input;
        Cmp_ cmp;

    public:
        typedef Cmp_ cmp_type;
        typedef typename Input_::value_type value_type;
        typedef BID<BlockSize_> bid_type;
        typedef typed_block<BlockSize_, value_type> block_type;
        typedef sort_local::trigger_entry<bid_type, value_type> trigger_entry_type;
        typedef sorted_runs<value_type, trigger_entry_type> sorted_runs_type;

    private:
        typedef typename sorted_runs_type::run_type run_type;
        sorted_runs_type result_; // stores the result (sorted runs)
        unsigned_type m_;         // memory for internal use in blocks
        bool result_computed;     // true iff result is already computed (used in 'result' method)
#if STXXL_STREAM_SORT_ASYNCHRONOUS_PULL
        bool asynchronous_pull;
#else
        static const bool asynchronous_pull = false;
#endif
#if STXXL_START_PIPELINE_DEFERRED
        StartMode start_mode;
#endif

#if STXXL_STREAM_SORT_ASYNCHRONOUS_PULL
#ifdef STXXL_BOOST_THREADS
        boost::thread* waiter_and_fetcher;
        boost::mutex ul_mutex;
        boost::unique_lock<boost::mutex> mutex;
        boost::condition_variable cond;
#else
        pthread_t waiter_and_fetcher;
        pthread_mutex_t mutex;
        pthread_cond_t cond;
#endif
        volatile bool fully_written;  //is the data already fully written out?
        volatile bool termination_requested;
#endif //STXXL_STREAM_SORT_ASYNCHRONOUS_PULL

#ifdef STXXL_BOOST_THREADS
#define STXXL_THREAD_ID boost::this_thread::get_id()
#else
#define STXXL_THREAD_ID STXXL_THREAD_ID()
#endif


        //! \brief Sort a specific run, contained in a sequences of blocks.
        void sort_run(block_type * run, unsigned_type elements)
        {
            if (block_type::has_only_data) {
                std::sort(run[0].elem, run[0].elem + elements, cmp);
            } else {
                std::sort(
                    ArrayOfSequencesIterator<
                        block_type, typename block_type::value_type, block_type::size
                        >(run, 0),
                    ArrayOfSequencesIterator<
                        block_type, typename block_type::value_type, block_type::size
                        >(run, elements),
                    cmp);
            }
        }

    protected:
        //! \brief Fetch a number of elements.
        //! \param Blocks Array of blocks.
        //! \param begin Position to fetch from.
        //! \param limit Maxmimum number of elements to fetch.
        virtual blocked_index<block_type::size>
        fetch(block_type * Blocks, blocked_index<block_type::size> begin, unsigned_type limit) = 0;

#if STXXL_STREAM_SORT_ASYNCHRONOUS_PULL
        void start_waiting_and_fetching();

        //! \brief Wait for the other thread to join.
        void join_waiting_and_fetching()
        {
            if (asynchronous_pull)
            {
                termination_requested = true;
#ifdef STXXL_BOOST_THREADS
                cond.notify_one();
                waiter_and_fetcher->join();
                delete waiter_and_fetcher;
#else
                check_pthread_call(pthread_cond_signal(&cond));
                void * res;
                check_pthread_call(pthread_join(waiter_and_fetcher, &res));
#endif
            }
        }

        //! \brief Job structure for waiting.
        //!  Waits for ...
        struct WaitFetchJob
        {
            request_ptr * write_reqs;
            block_type * Blocks;
            blocked_index<block_type::size> begin;
            unsigned_type wait_run_size;
            unsigned_type read_run_size;
            blocked_index<block_type::size> end;    //return value
        };

        WaitFetchJob wait_fetch_job;
#endif //STXXL_STREAM_SORT_ASYNCHRONOUS_PULL

        const unsigned_type el_in_run; // number of elements in this run

        void compute_result();

    public:
#if STXXL_STREAM_SORT_ASYNCHRONOUS_PULL
        //! \brief Routine of the second thread, which writes data to disk.
        void async_wait_and_fetch()
        {
            while (true)
            {
#ifdef STXXL_BOOST_THREADS
                mutex.lock();
                //wait for fully_written to become false, or termination being requested
                while (fully_written && !termination_requested)
                    cond.wait(mutex);       //wait for a state change
                if (termination_requested)
                {
                    mutex.unlock();
                    return;
                }
                mutex.unlock();
#else
                check_pthread_call(pthread_mutex_lock(&mutex));
                //wait for fully_written to become false, or termination being requested
                while (fully_written && !termination_requested)
                    check_pthread_call(pthread_cond_wait(&cond, &mutex));       //wait for a state change
                if (termination_requested)
                {
                    check_pthread_call(pthread_mutex_unlock(&mutex));
                    return;
                }
                check_pthread_call(pthread_mutex_unlock(&mutex));
#endif

                //fully_written == false

                wait_fetch_job.end = wait_fetch_job.begin;
                unsigned_type i;
                for (i = 0; i < wait_fetch_job.wait_run_size; ++i)
                {   //for each block to wait for
                    //wait for actually only next block
                    wait_all(wait_fetch_job.write_reqs + i, wait_fetch_job.write_reqs + i + 1);
                    //fetch next block into now free block frame
                    //in the mean time, next write request will advance
                    wait_fetch_job.end =
                        fetch(wait_fetch_job.Blocks,
                              wait_fetch_job.end, wait_fetch_job.end + block_type::size);
                }

                //fetch rest
                for ( ; i < wait_fetch_job.read_run_size; ++i)
                {
                    wait_fetch_job.end =
                        fetch(wait_fetch_job.Blocks,
                              wait_fetch_job.end, wait_fetch_job.end + block_type::size);
                    // what happens if out of data? function will return immediately
                }

#ifdef STXXL_BOOST_THREADS
                mutex.lock();
                fully_written = true;
                cond.notify_one();
                mutex.unlock();
#else
                check_pthread_call(pthread_mutex_lock(&mutex));
                fully_written = true;
                check_pthread_call(pthread_cond_signal(&cond)); //wake up other thread, if necessary
                check_pthread_call(pthread_mutex_unlock(&mutex));
#endif
            }
        }

        //the following two functions form a asynchronous fetch()

        //! \brief Write current request into job structure and advance.
        void start_write_read(request_ptr * write_reqs, block_type * Blocks, unsigned_type wait_run_size, unsigned_type read_run_size)
        {
            wait_fetch_job.write_reqs = write_reqs;
            wait_fetch_job.Blocks = Blocks;
            wait_fetch_job.wait_run_size = wait_run_size;
            wait_fetch_job.read_run_size = read_run_size;

#ifdef STXXL_BOOST_THREADS
            mutex.lock();
            fully_written = false;
            mutex.unlock();
            cond.notify_one();
#else
            check_pthread_call(pthread_mutex_lock(&mutex));
            fully_written = false;
            check_pthread_call(pthread_mutex_unlock(&mutex));
            check_pthread_call(pthread_cond_signal(&cond)); //wake up other thread
#endif
        }

        //! \brief Wait for a signal from the other thread.
        //! \returns Number of elements fetched by the other thread.
        blocked_index<block_type::size> wait_write_read()
        {
#ifdef STXXL_BOOST_THREADS
            mutex.lock();
            //wait for fully_written to become true
            while (!fully_written)
                cond.wait(mutex);   //wait for other thread
            mutex.unlock();
#else
            check_pthread_call(pthread_mutex_lock(&mutex));
            //wait for fully_written to become true
            while (!fully_written)
                check_pthread_call(pthread_cond_wait(&cond, &mutex));   //wait for other thread
            check_pthread_call(pthread_mutex_unlock(&mutex));
#endif

            return wait_fetch_job.end;
        }
#endif //STXXL_STREAM_SORT_ASYNCHRONOUS_PULL

        //! \brief Create the object
        //! \param i input stream
        //! \param c comparator object
        //! \param memory_to_use memory amount that is allowed to used by the sorter in bytes
        basic_runs_creator(Input_ & i, Cmp_ c, unsigned_type memory_to_use, bool asynchronous_pull, StartMode start_mode) :
            input(i), cmp(c), m_(memory_to_use / BlockSize_ / sort_memory_usage_factor()), result_computed(false)
#if STXXL_STREAM_SORT_ASYNCHRONOUS_PULL
            , asynchronous_pull(asynchronous_pull)
#endif
#if STXXL_START_PIPELINE_DEFERRED
            , start_mode(start_mode)
#endif
#if STXXL_STREAM_SORT_ASYNCHRONOUS_PULL
#ifdef STXXL_BOOST_THREADS
            , mutex(ul_mutex)
#endif
#endif
            , el_in_run((m_ / 2) * block_type::size)
        {
#if STXXL_STREAM_SORT_ASYNCHRONOUS_PULL
#ifndef STXXL_BOOST_THREADS
            check_pthread_call(pthread_mutex_init(&mutex, 0));
            check_pthread_call(pthread_cond_init(&cond, 0));
#endif
#else
            STXXL_UNUSED(asynchronous_pull);
#endif //STXXL_STREAM_SORT_ASYNCHRONOUS_PULL
#if !STXXL_START_PIPELINE_DEFERRED
            STXXL_UNUSED(start_mode);
#endif
            assert(m_ > 0);
            assert(el_in_run > 0);
            if (!(2 * BlockSize_ * sort_memory_usage_factor() <= memory_to_use)) {
                throw bad_parameter("stxxl::runs_creator<>:runs_creator(): INSUFFICIENT MEMORY provided, please increase parameter 'memory_to_use'");
            }
            assert(c(c.min_value(), c.max_value()));    //consistency of comparator
        }

        //! \brief Destructor.
        virtual ~basic_runs_creator()
        {
#if STXXL_STREAM_SORT_ASYNCHRONOUS_PULL
#ifndef STXXL_BOOST_THREADS
            check_pthread_call(pthread_mutex_destroy(&mutex));
            check_pthread_call(pthread_cond_destroy(&cond));
#endif
#endif //STXXL_STREAM_SORT_ASYNCHRONOUS_PULL
        }

        //! \brief Returns the sorted runs object
        //! \return Sorted runs object. The result is computed lazily, i.e. on the first call
        //! \remark Returned object is intended to be used by \c runs_merger object as input
        const sorted_runs_type & result()
        {
            if (!result_computed)
            {
#if STXXL_START_PIPELINE_DEFERRED
                if (start_mode == start_deferred)
                    input.start_pull();
#endif
                compute_result();
                result_computed = true;
#ifdef STXXL_PRINT_STAT_AFTER_RF
                STXXL_MSG(*stats::get_instance());
#endif //STXXL_PRINT_STAT_AFTER_RF
            }
            return result_;
        }
    };

    //! \brief Finish the results, i. e. create all runs.
    //!
    //! This is the main routine of this class.
    template <class Input_, class Cmp_, unsigned BlockSize_, class AllocStr_>
    void basic_runs_creator<Input_, Cmp_, BlockSize_, AllocStr_>::
    compute_result()
    {
        unsigned_type i = 0;
        unsigned_type m2 = m_ / 2;
        assert(m2 > 0);
        STXXL_VERBOSE1("runs_creator::compute_result m2=" << m2);
        blocked_index<block_type::size> blocks1_length = 0, blocks2_length = 0;

#ifndef STXXL_SMALL_INPUT_PSORT_OPT
        block_type * Blocks1 = new block_type[m2 * 2];
#else

        //read first block
        while (!input.empty() && blocks1_length != block_type::size)
        {
            result_.small_.push_back(*input);
            ++input;
            ++blocks1_length;
        }

        block_type * Blocks1;

        if (blocks1_length == block_type::size && !input.empty())
        {      // enlarge/reallocate Blocks1 array
            Blocks1 = new block_type[m2 * 2];
            std::copy(result_.small_.begin(), result_.small_.end(), Blocks1[0].begin());
            result_.small_.clear();
        }
        else
        {   // whole input fits into one block
            STXXL_VERBOSE1("runs_creator: Small input optimization, input length: " << blocks1_length);
            result_.elements = blocks1_length;
            std::sort(result_.small_.begin(), result_.small_.end(), cmp);
#if STXXL_STREAM_SORT_ASYNCHRONOUS_PULL
            join_waiting_and_fetching();
#endif //STXXL_STREAM_SORT_ASYNCHRONOUS_PULL
            return;
        }
#endif //STXXL_SMALL_INPUT_PSORT_OPT

        blocks1_length = fetch(Blocks1, blocks1_length, el_in_run); //fetch rest, first block already in place
        bool already_empty_after_1_block = input.empty();

        block_type * Blocks2 = Blocks1 + m2;                        //second half

#if STXXL_STREAM_SORT_ASYNCHRONOUS_PULL
        if (asynchronous_pull)
            start_write_read(NULL, Blocks2, 0, m2);                     //no write, just read
#endif //STXXL_STREAM_SORT_ASYNCHRONOUS_PULL

        // sort first run
        sort_run(Blocks1, blocks1_length);
        result_.elements = blocks1_length;

        if (blocks1_length < block_type::size && already_empty_after_1_block) // small input, do not flush it on the disk(s)
        {
            STXXL_VERBOSE1("runs_creator: Small input optimization, input length: " << blocks1_length);
            assert(result_.small_.empty());
            result_.small_.insert(result_.small_.end(), Blocks1[0].begin(), Blocks1[0].begin() + blocks1_length);
            delete[] Blocks1;
#if STXXL_STREAM_SORT_ASYNCHRONOUS_PULL
            join_waiting_and_fetching();
#endif //STXXL_STREAM_SORT_ASYNCHRONOUS_PULL
            return;
        }


        block_manager * bm = block_manager::get_instance();
        request_ptr * write_reqs = new request_ptr[m2];
        run_type run;


<<<<<<< HEAD
        unsigned_type cur_run_size = STXXL_DIVRU(blocks1_length, block_type::size); // in blocks

=======
        unsigned_type cur_run_size = div_ceil(pos, block_type::size); // in blocks
>>>>>>> 10b212fb
        run.resize(cur_run_size);
        bm->new_blocks(AllocStr_(),
                       trigger_entry_iterator<typename run_type::iterator, block_type::raw_size>(run.begin()),
                       trigger_entry_iterator<typename run_type::iterator, block_type::raw_size>(run.end())
                       );

        disk_queues::get_instance()->set_priority_op(disk_queue::WRITE);


        // fill the rest of the last block with max values
        for (blocked_index<block_type::size> rest = blocks1_length; rest != el_in_run; ++rest)
            Blocks1[rest.get_block()][rest.get_offset()] = cmp.max_value();

        //write first run
        for (i = 0; i < cur_run_size; ++i)
        {
            run[i].value = Blocks1[i][0];
            write_reqs[i] = Blocks1[i].write(run[i].bid);
            //STXXL_MSG("BID: "<<run[i].bid<<" val: "<<run[i].value);
        }

        result_.runs_sizes.push_back(blocks1_length);
        result_.runs.push_back(run); // #

        bool already_empty_after_2_blocks = false;  //will be set correctly

#if STXXL_STREAM_SORT_ASYNCHRONOUS_PULL
        if (asynchronous_pull)
        {
            blocks2_length = wait_write_read();

            already_empty_after_2_blocks = input.empty();
            start_write_read(write_reqs, Blocks1, cur_run_size, m2);
        }
#endif //STXXL_STREAM_SORT_ASYNCHRONOUS_PULL

        if (already_empty_after_1_block)
        {
#if STXXL_STREAM_SORT_ASYNCHRONOUS_PULL
        if (asynchronous_pull)
            wait_write_read();  //for Blocks1
        else
#else
            wait_all(write_reqs, write_reqs + cur_run_size);
#endif //STXXL_STREAM_SORT_ASYNCHRONOUS_PULL
            delete[] write_reqs;
            delete[] Blocks1;
#if STXXL_STREAM_SORT_ASYNCHRONOUS_PULL
            join_waiting_and_fetching();
#endif //STXXL_STREAM_SORT_ASYNCHRONOUS_PULL
            return;
        }

        STXXL_VERBOSE1("Filling the second part of the allocated blocks");

        if (!asynchronous_pull)
        {
            blocks2_length = fetch(Blocks2, 0, el_in_run);
            already_empty_after_2_blocks = input.empty();
        }

        result_.elements += blocks2_length;

        if (already_empty_after_2_blocks)
        {                                        //optimization if whole set fits into both halves
            // (re)sort internally and return
            sort_run(Blocks1, result_.elements); // sort first an second run together
#if STXXL_STREAM_SORT_ASYNCHRONOUS_PULL
            if (asynchronous_pull)
                wait_write_read();                   //for Blocks1
            else
#else
                wait_all(write_reqs, write_reqs + cur_run_size);
#endif //STXXL_STREAM_SORT_ASYNCHRONOUS_PULL
            bm->delete_blocks(trigger_entry_iterator<typename run_type::iterator, block_type::raw_size>(run.begin()),
                              trigger_entry_iterator<typename run_type::iterator, block_type::raw_size>(run.end()));

<<<<<<< HEAD
            cur_run_size = STXXL_DIVRU(result_.elements, block_type::size);
=======
            cur_run_size = div_ceil(pos, block_type::size);
>>>>>>> 10b212fb
            run.resize(cur_run_size);
            bm->new_blocks(AllocStr_(),
                           trigger_entry_iterator<typename run_type::iterator, block_type::raw_size>(run.begin()),
                           trigger_entry_iterator<typename run_type::iterator, block_type::raw_size>(run.end())
                           );

            // fill the rest of the last block with max values
            for (blocked_index<block_type::size> rest = result_.elements; rest != 2 * el_in_run; ++rest)
                Blocks1[rest.get_block()][rest.get_offset()] = cmp.max_value();

            assert(cur_run_size > m2);

            for (i = 0; i < m2; ++i)
            {
                run[i].value = Blocks1[i][0];
                if (!asynchronous_pull)
                    write_reqs[i]->wait();
                write_reqs[i] = Blocks1[i].write(run[i].bid);
            }

            request_ptr * write_reqs1 = new request_ptr[cur_run_size - m2];

            for ( ; i < cur_run_size; ++i)
            {
                run[i].value = Blocks1[i][0];
                write_reqs1[i - m2] = Blocks1[i].write(run[i].bid);
            }

            result_.runs_sizes[0] = result_.elements;
            result_.runs[0] = run;

            wait_all(write_reqs, write_reqs + m2);
            delete[] write_reqs;
            wait_all(write_reqs1, write_reqs1 + cur_run_size - m2);
            delete[] write_reqs1;

            delete[] Blocks1;

#if STXXL_STREAM_SORT_ASYNCHRONOUS_PULL
            join_waiting_and_fetching();
#endif //STXXL_STREAM_SORT_ASYNCHRONOUS_PULL
            return;
        }

        //more than 2 runs can be filled, i. e. the general case

<<<<<<< HEAD
        sort_run(Blocks2, blocks2_length);

        cur_run_size = STXXL_DIVRU(blocks2_length, block_type::size); // in blocks, XXX
=======
        cur_run_size = div_ceil(pos, block_type::size); // in blocks
>>>>>>> 10b212fb
        run.resize(cur_run_size);
        bm->new_blocks(AllocStr_(),
                       trigger_entry_iterator<typename run_type::iterator, block_type::raw_size>(run.begin()),
                       trigger_entry_iterator<typename run_type::iterator, block_type::raw_size>(run.end())
                       );

#if STXXL_STREAM_SORT_ASYNCHRONOUS_PULL
        if (asynchronous_pull)
            blocks1_length = wait_write_read();
#endif //STXXL_STREAM_SORT_ASYNCHRONOUS_PULL

        for (i = 0; i < cur_run_size; ++i)
        {
            run[i].value = Blocks2[i][0];
            if (!asynchronous_pull)
                write_reqs[i]->wait();
            write_reqs[i] = Blocks2[i].write(run[i].bid);
        }

#if STXXL_STREAM_SORT_ASYNCHRONOUS_PULL
        if (asynchronous_pull)
            start_write_read(write_reqs, Blocks2, cur_run_size, m2);
#endif //STXXL_STREAM_SORT_ASYNCHRONOUS_PULL

        result_.runs_sizes.push_back(blocks2_length);
        result_.runs.push_back(run);

        while ((asynchronous_pull && blocks1_length > 0) ||
               (!asynchronous_pull && !input.empty()))
        {
<<<<<<< HEAD
            if(!asynchronous_pull)
                blocks1_length = fetch(Blocks1, 0, el_in_run);
            sort_run(Blocks1, blocks1_length);
            cur_run_size = STXXL_DIVRU(blocks1_length, block_type::size); // in blocks
=======
            pos = 0;
            while (!input.empty() && pos != el_in_run)
            {
                Blocks1[pos / block_type::size][pos % block_type::size] = *input;
                ++input;
                ++pos;
            }
            result_.elements += pos;
            sort_run(Blocks1, pos);
            cur_run_size = div_ceil(pos, block_type::size); // in blocks
>>>>>>> 10b212fb
            run.resize(cur_run_size);
            bm->new_blocks(AllocStr_(),
                           trigger_entry_iterator<typename run_type::iterator, block_type::raw_size>(run.begin()),
                           trigger_entry_iterator<typename run_type::iterator, block_type::raw_size>(run.end())
                           );

            // fill the rest of the last block with max values (occurs only on the last run)
            for (blocked_index<block_type::size> rest = blocks1_length; rest != el_in_run; ++rest)
                Blocks1[rest.get_block()][rest.get_offset()] = cmp.max_value();

#if STXXL_STREAM_SORT_ASYNCHRONOUS_PULL
            if (asynchronous_pull)
                blocks2_length = wait_write_read();
#endif //STXXL_STREAM_SORT_ASYNCHRONOUS_PULL

            for (i = 0; i < cur_run_size; ++i)
            {
                run[i].value = Blocks1[i][0];
                if (!asynchronous_pull)
                    write_reqs[i]->wait();
                write_reqs[i] = Blocks1[i].write(run[i].bid);
            }

#if STXXL_STREAM_SORT_ASYNCHRONOUS_PULL
            if (asynchronous_pull)
                start_write_read(write_reqs, Blocks1, cur_run_size, m2);
#endif //STXXL_STREAM_SORT_ASYNCHRONOUS_PULL

            result_.runs_sizes.push_back(blocks1_length);
            result_.elements += blocks1_length;
            result_.runs.push_back(run); // #

            std::swap(Blocks1, Blocks2);
            std::swap(blocks1_length, blocks2_length);
        }

#if STXXL_STREAM_SORT_ASYNCHRONOUS_PULL
        if (asynchronous_pull)
            wait_write_read();
        else
#else
            wait_all(write_reqs, write_reqs + cur_run_size);
#endif //STXXL_STREAM_SORT_ASYNCHRONOUS_PULL
        delete[] write_reqs;
        delete[] ((Blocks1 < Blocks2) ? Blocks1 : Blocks2);

#if STXXL_STREAM_SORT_ASYNCHRONOUS_PULL
        join_waiting_and_fetching();
#endif //STXXL_STREAM_SORT_ASYNCHRONOUS_PULL
    }

#if STXXL_STREAM_SORT_ASYNCHRONOUS_PULL
//! \brief Helper function to call basic_pull::async_pull() in a thread.
    template <
        class Input_,
        class Cmp_,
        unsigned BlockSize_,
        class AllocStr_>
    void * call_async_wait_and_fetch(void * param)
    {
        static_cast<basic_runs_creator<Input_, Cmp_, BlockSize_, AllocStr_> *>(param)->async_wait_and_fetch();
        return NULL;
    }

//! \brief Start pulling data asynchronously.
    template <
        class Input_,
        class Cmp_,
        unsigned BlockSize_,
        class AllocStr_>
    void basic_runs_creator<Input_, Cmp_, BlockSize_, AllocStr_>::start_waiting_and_fetching()
    {
        fully_written = true; //so far, nothing to write
        termination_requested = false;
#ifdef STXXL_BOOST_THREADS
        waiter_and_fetcher = new boost::thread(boost::bind(call_async_wait_and_fetch<Input_, Cmp_, BlockSize_, AllocStr_>, this));
#else
        check_pthread_call(pthread_create(&waiter_and_fetcher, NULL, call_async_wait_and_fetch<Input_, Cmp_, BlockSize_, AllocStr_>, this));
#endif
    }
#endif //STXXL_STREAM_SORT_ASYNCHRONOUS_PULL

    //! \brief Forms sorted runs of data from a stream
    //!
    //! Template parameters:
    //! - \c Input_ type of the input stream
    //! - \c Cmp_ type of omparison object used for sorting the runs
    //! - \c BlockSize_ size of blocks used to store the runs
    //! - \c AllocStr_ functor that defines allocation strategy for the runs
    template <
        class Input_,
        class Cmp_,
        unsigned BlockSize_ = STXXL_DEFAULT_BLOCK_SIZE(typename Input_::value_type),
        class AllocStr_ = STXXL_DEFAULT_ALLOC_STRATEGY>
    class runs_creator : public basic_runs_creator<Input_, Cmp_, BlockSize_, AllocStr_>
    {
    private:
        typedef basic_runs_creator<Input_, Cmp_, BlockSize_, AllocStr_> base;

    public:
        typedef typename base::block_type block_type;

    private:
        using base::input;

        virtual blocked_index<block_type::size> fetch(block_type * Blocks, blocked_index<block_type::size> pos, unsigned_type limit)
        {
            while (!input.empty() && pos != limit)
            {
                Blocks[pos.get_block()][pos.get_offset()] = *input;
                ++input;
                ++pos;
            }
            return pos;
        }

    public:
        //! \brief Creates the object
        //! \param i input stream
        //! \param c comparator object
        //! \param memory_to_use memory amount that is allowed to used by the sorter in bytes
        runs_creator(Input_ & i, Cmp_ c, unsigned_type memory_to_use, bool asynchronous_pull = STXXL_STREAM_SORT_ASYNCHRONOUS_PULL_DEFAULT, StartMode start_mode = STXXL_START_PIPELINE_DEFERRED_DEFAULT) : base(i, c, memory_to_use, asynchronous_pull, start_mode)
        {
#if STXXL_STREAM_SORT_ASYNCHRONOUS_PULL
            if (asynchronous_pull)
                base::start_waiting_and_fetching(); //start second thread
#endif //STXXL_STREAM_SORT_ASYNCHRONOUS_PULL
        }
    };

    //! \brief Forms sorted runs of data from a stream
    //!
    //! Template parameters:
    //! - \c Input_ type of the input stream
    //! - \c Cmp_ type of comparison object used for sorting the runs
    //! - \c BlockSize_ size of blocks used to store the runs
    //! - \c AllocStr_ functor that defines allocation strategy for the runs
    template <
        class Input_,
        class Cmp_,
        unsigned BlockSize_ = STXXL_DEFAULT_BLOCK_SIZE(typename Input_::value_type),
        class AllocStr_ = STXXL_DEFAULT_ALLOC_STRATEGY>
    class runs_creator_batch : public basic_runs_creator<Input_, Cmp_, BlockSize_, AllocStr_>
    {
    private:
        typedef basic_runs_creator<Input_, Cmp_, BlockSize_, AllocStr_> base;
        typedef typename base::block_type block_type;

        using base::input;

        virtual blocked_index<block_type::size> fetch(block_type * Blocks, blocked_index<block_type::size> pos, unsigned_type limit)
        {
            unsigned_type length, pos_in_block = pos.get_offset(), block_no = pos.get_block();
            while (((length = input.batch_length()) > 0) && pos != limit)
            {
                length = STXXL_MIN(length, STXXL_MIN(limit - pos, block_type::size - pos_in_block));
                typename block_type::iterator bi = Blocks[block_no].begin() + pos_in_block;
                for (typename Input_::const_iterator i = input.batch_begin(), end = input.batch_begin() + length; i != end; ++i)
                {
                    *bi = *i;
                    ++bi;
                }
                input += length;
                pos += length;
                pos_in_block += length;
                if (pos_in_block == block_type::size)
                {
                    ++block_no;
                    pos_in_block = 0;
                }
            }
            return pos;
        }

    public:
        //! \brief Creates the object
        //! \param i input stream
        //! \param c comparator object
        //! \param memory_to_use memory amount that is allowed to used by the sorter in bytes
        runs_creator_batch(Input_ & i, Cmp_ c, unsigned_type memory_to_use, bool asynchronous_pull = STXXL_STREAM_SORT_ASYNCHRONOUS_PULL_DEFAULT, StartMode start_mode = STXXL_START_PIPELINE_DEFERRED_DEFAULT) : base(i, c, memory_to_use, asynchronous_pull, start_mode)
        {
#if STXXL_STREAM_SORT_ASYNCHRONOUS_PULL
            if (asynchronous_pull)
                base::start_waiting_and_fetching(); //start second thread
#endif //STXXL_STREAM_SORT_ASYNCHRONOUS_PULL
        }
    };


    //! \brief Input strategy for \c runs_creator class
    //!
    //! This strategy together with \c runs_creator class
    //! allows to create sorted runs
    //! data structure usable for \c runs_merger
    //! pushing elements into the sorter
    //! (using runs_creator::push())
    template <class ValueType_>
    struct use_push
    {
        typedef ValueType_ value_type;
    };

    //! \brief Forms sorted runs of elements passed in push() method
    //!
    //! A specialization of \c runs_creator that
    //! allows to create sorted runs
    //! data structure usable for \c runs_merger from
    //! elements passed in sorted push() method. <BR>
    //! Template parameters:
    //! - \c ValueType_ type of values (parameter for \c use_push strategy)
    //! - \c Cmp_ type of comparison object used for sorting the runs
    //! - \c BlockSize_ size of blocks used to store the runs
    //! - \c AllocStr_ functor that defines allocation strategy for the runs
    template <
        class ValueType_,
        class Cmp_,
        unsigned BlockSize_,
        class AllocStr_>
    class runs_creator<
        use_push<ValueType_>,
        Cmp_,
        BlockSize_,
        AllocStr_>
        : private noncopyable
    {
        Cmp_ cmp;

    public:
        typedef Cmp_ cmp_type;
        typedef ValueType_ value_type;
        typedef BID<BlockSize_> bid_type;
        typedef typed_block<BlockSize_, value_type> block_type;
        typedef sort_local::trigger_entry<bid_type, value_type> trigger_entry_type;
        typedef sorted_runs<value_type, trigger_entry_type> sorted_runs_type;
        typedef sorted_runs_type result_type;

    private:
        typedef typename sorted_runs_type::run_type run_type;
        sorted_runs_type result_; // stores the result (sorted runs)
        unsigned_type m_;         // memory for internal use in blocks

        bool result_computed;     // true after the result() method was called for the first time

        const unsigned_type m2;
        const unsigned_type el_in_run;
        blocked_index<block_type::size> cur_el;
        block_type * Blocks1;
        block_type * Blocks2;
        request_ptr * write_reqs;
        run_type run;
        volatile bool result_ready;
        //! \brief Wait for push_stop from input, or assume that all input has
        //! arrived when result() is called?
        bool wait_for_stop;

#ifdef STXXL_BOOST_THREADS
        boost::mutex ul_mutex;
        //! \brief Mutex variable, to mutual exclude the other thread.
        boost::unique_lock<boost::mutex> mutex;
        //! \brief Condition variable, to wait for the other thread.
        boost::condition_variable cond;
#else
        //! \brief Mutex variable, to mutual exclude the other thread.
        pthread_mutex_t mutex;
        //! \brief Condition variable, to wait for the other thread.
        pthread_cond_t cond;
#endif

        void sort_run(block_type * run, unsigned_type elements)
        {
            if (block_type::has_only_data) {
                std::sort(run[0].elem, run[0].elem + elements, cmp);
            } else {
                std::sort(
                    ArrayOfSequencesIterator<
                        block_type, typename block_type::value_type, block_type::size
                        >(run, 0),
                    ArrayOfSequencesIterator<
                        block_type, typename block_type::value_type, block_type::size
                        >(run, elements),
                    cmp);
            }
        }

        void compute_result()
        {
            if (cur_el == 0)
                return;

            blocked_index<block_type::size> cur_el_reg = cur_el;
            sort_run(Blocks1, cur_el_reg);
            result_.elements += cur_el_reg;
            if (cur_el_reg < unsigned_type(block_type::size) &&
                unsigned_type(result_.elements) == cur_el_reg)         // small input, do not flush it on the disk(s)
            {
                STXXL_VERBOSE1("runs_creator(use_push): Small input optimization, input length: " << cur_el_reg);
                result_.small_.resize(cur_el_reg);
                std::copy(Blocks1[0].begin(), Blocks1[0].begin() + cur_el_reg, result_.small_.begin());
                return;
            }

            const unsigned_type cur_run_size = div_ceil(cur_el_reg, block_type::size);     // in blocks
            run.resize(cur_run_size);
            block_manager * bm = block_manager::get_instance();
            bm->new_blocks(AllocStr_(),
                           trigger_entry_iterator<typename run_type::iterator, block_type::raw_size>(run.begin()),
                           trigger_entry_iterator<typename run_type::iterator, block_type::raw_size>(run.end())
                           );

            disk_queues::get_instance()->set_priority_op(disk_queue::WRITE);

            result_.runs_sizes.push_back(cur_el_reg);

            // fill the rest of the last block with max values
            for (blocked_index<block_type::size> rest = cur_el_reg; rest != el_in_run; ++rest)
                Blocks1[rest.get_block()][rest.get_offset()] = cmp.max_value();


            unsigned_type i = 0;
            for ( ; i < cur_run_size; ++i)
            {
                run[i].value = Blocks1[i][0];
                if (write_reqs[i].get())
                    write_reqs[i]->wait();

                write_reqs[i] = Blocks1[i].write(run[i].bid);
            }
            result_.runs.push_back(run);

            for (i = 0; i < m2; ++i)
                if (write_reqs[i].get())
                    write_reqs[i]->wait();
        }

        void cleanup()
        {
            delete[] write_reqs;
            delete[] ((Blocks1 < Blocks2) ? Blocks1 : Blocks2);
            write_reqs = NULL;
            Blocks1 = Blocks2 = NULL;
        }

    public:
        //! \brief Creates the object
        //! \param c comparator object
        //! \param memory_to_use memory amount that is allowed to used by the sorter in bytes
        runs_creator(Cmp_ c, unsigned_type memory_to_use, bool wait_for_stop = STXXL_WAIT_FOR_STOP_DEFAULT) :
            cmp(c), m_(memory_to_use / BlockSize_ / sort_memory_usage_factor()), result_computed(false),
            m2(m_ / 2),
            el_in_run(m2 * block_type::size),
            cur_el(0),
            Blocks1(new block_type[m2 * 2]),
            Blocks2(Blocks1 + m2),
            write_reqs(new request_ptr[m2]),
            result_ready(false),
            wait_for_stop(wait_for_stop)
#ifdef STXXL_BOOST_THREADS
            , mutex(ul_mutex)
#endif
        {
            assert(m_ > 0);
            assert(m2 > 0);
            if (!(2 * BlockSize_ * sort_memory_usage_factor() <= memory_to_use)) {
                throw bad_parameter("stxxl::runs_creator<>:runs_creator(): INSUFFICIENT MEMORY provided, please increase parameter 'memory_to_use'");
            }
#ifndef STXXL_BOOST_THREADS
            check_pthread_call(pthread_mutex_init(&mutex, 0));
            check_pthread_call(pthread_cond_init(&cond, 0));
#endif
        }

        ~runs_creator()
        {
#ifndef STXXL_BOOST_THREADS
            check_pthread_call(pthread_mutex_destroy(&mutex));
            check_pthread_call(pthread_cond_destroy(&cond));
#endif
            if (!result_computed)
                cleanup();
        }

        void start_pull()
        {
            STXXL_VERBOSE1("runs_creator " << this << " starts.");
            //do nothing
        }

        void start_push()
        {
            STXXL_VERBOSE1("runs_creator " << this << " starts push.");
            //do nothing
        }

        //! \brief Adds new element to the sorter
        //! \param val value to be added
        void push(const value_type & val)
        {
            assert(result_computed == false);
            if (cur_el < el_in_run)
            {
                Blocks1[cur_el.get_block()][cur_el.get_offset()] = val;
                ++cur_el;
                return;
            }

            assert(el_in_run == cur_el);
            cur_el = 0;

            //sort and store Blocks1
            sort_run(Blocks1, el_in_run);
            result_.elements += el_in_run;

            const unsigned_type cur_run_size = div_ceil(el_in_run, block_type::size);    // in blocks
            run.resize(cur_run_size);
            block_manager * bm = block_manager::get_instance();
            bm->new_blocks(AllocStr_(),
                           trigger_entry_iterator<typename run_type::iterator, block_type::raw_size>(run.begin()),
                           trigger_entry_iterator<typename run_type::iterator, block_type::raw_size>(run.end())
                           );

            disk_queues::get_instance()->set_priority_op(disk_queue::WRITE);

            result_.runs_sizes.push_back(el_in_run);

            for (unsigned_type i = 0; i < cur_run_size; ++i)
            {
                run[i].value = Blocks1[i][0];
                if (write_reqs[i].get())
                    write_reqs[i]->wait();

                write_reqs[i] = Blocks1[i].write(run[i].bid);
            }

            result_.runs.push_back(run);

            std::swap(Blocks1, Blocks2);

            //remaining element
            push(val);  //recursive call
        }

        unsigned_type push_batch_length()
        {
            return el_in_run - cur_el + 1;
        }

        //! \brief Adds new element to the sorter
        //! \param batch_begin Begin of range to be added.
        //! \param batch_end End of range to be added.
        template <class Iterator>
        void push_batch(Iterator batch_begin, Iterator batch_end)
        {
            assert(result_computed == false);
            assert((batch_end - batch_begin) > 0);

            --batch_end;    //save last element
            unsigned_type block_no = cur_el.get_block(), pos_in_block = cur_el.get_offset();
            while (batch_begin < batch_end)
            {
                unsigned_type length = STXXL_MIN<unsigned_type>(batch_end - batch_begin, block_type::size - pos_in_block);
                typename block_type::iterator bi = Blocks1[block_no].begin() + pos_in_block;
                for (Iterator end = batch_begin + length; batch_begin != end; ++batch_begin)
                {
                    *bi = *batch_begin;
                    ++bi;
                }
                cur_el += length;
                pos_in_block += length;
                assert(pos_in_block <= block_type::size);
                if (pos_in_block == block_type::size)
                {
                    ++block_no;
                    pos_in_block = 0;
                }
            }
            assert(batch_begin == batch_end);
            push(*batch_end);

            return;
        }

        void stop_push()
        {
            STXXL_VERBOSE1("runs_creator use_push " << this << " stops pushing.");
            if (wait_for_stop)
            {
                if (!result_computed)
                {
                    compute_result();
                    result_computed = true;
                    cleanup();
#ifdef STXXL_PRINT_STAT_AFTER_RF
                    STXXL_MSG(*stats::get_instance());
#endif //STXXL_PRINT_STAT_AFTER_RF
#ifdef STXXL_BOOST_THREADS
                    mutex.lock();
                    result_ready = true;
                    cond.notify_one();
                    mutex.unlock();
#else
                    check_pthread_call(pthread_mutex_lock(&mutex));
                    result_ready = true;
                    check_pthread_call(pthread_cond_signal(&cond));
                    check_pthread_call(pthread_mutex_unlock(&mutex));
#endif
                }
            }
        }

        //! \brief Returns the sorted runs object
        //! \return Sorted runs object.
        //! \remark Returned object is intended to be used by \c runs_merger object as input
        const sorted_runs_type & result()
        {
            if (wait_for_stop)
            {
                //work was already done by stop_push
#ifdef STXXL_BOOST_THREADS
                mutex.lock();
                while (!result_ready)
                    cond.wait(mutex);
                mutex.unlock();
#else
                check_pthread_call(pthread_mutex_lock(&mutex));
                while (!result_ready)
                    check_pthread_call(pthread_cond_wait(&cond, &mutex));
                check_pthread_call(pthread_mutex_unlock(&mutex));
#endif
            }
            else
            {
                if (!result_computed)
                {
                    compute_result();
                    result_computed = true;
                    cleanup();
#ifdef STXXL_PRINT_STAT_AFTER_RF
                    STXXL_MSG(*stats::get_instance());
#endif //STXXL_PRINT_STAT_AFTER_RF
                }
            }
            return result_;
        }
    };


    //! \brief Input strategy for \c runs_creator class
    //!
    //! This strategy together with \c runs_creator class
    //! allows to create sorted runs
    //! data structure usable for \c runs_merger from
    //! sequences of elements in sorted order
    template <class ValueType_>
    struct from_sorted_sequences
    {
        typedef ValueType_ value_type;
    };

    //! \brief Forms sorted runs of data taking elements in sorted order (element by element)
    //!
    //! A specialization of \c runs_creator that
    //! allows to create sorted runs
    //! data structure usable for \c runs_merger from
    //! sequences of elements in sorted order. <BR>
    //! Template parameters:
    //! - \c ValueType_ type of values (parameter for \c from_sorted_sequences strategy)
    //! - \c Cmp_ type of comparison object used for sorting the runs
    //! - \c BlockSize_ size of blocks used to store the runs
    //! - \c AllocStr_ functor that defines allocation strategy for the runs
    template <
        class ValueType_,
        class Cmp_,
        unsigned BlockSize_,
        class AllocStr_>
    class runs_creator<
        from_sorted_sequences<ValueType_>,
        Cmp_,
        BlockSize_,
        AllocStr_>
        : private noncopyable
    {
        typedef ValueType_ value_type;
        typedef BID<BlockSize_> bid_type;
        typedef typed_block<BlockSize_, value_type> block_type;
        typedef sort_local::trigger_entry<bid_type, value_type> trigger_entry_type;
        typedef AllocStr_ alloc_strategy_type;
        Cmp_ cmp;

    public:
        typedef Cmp_ cmp_type;
        typedef sorted_runs<value_type, trigger_entry_type> sorted_runs_type;
        typedef sorted_runs_type result_type;

    private:
        typedef typename sorted_runs_type::run_type run_type;
        typedef offset_allocator<alloc_strategy_type> offset_alloc_strategy_type;

        sorted_runs_type result_; // stores the result (sorted runs)
        unsigned_type m_;         // memory for internal use in blocks
        buffered_writer<block_type> writer;
        block_type * cur_block;
        unsigned_type offset;
        unsigned_type iblock;
        unsigned_type irun;
        offset_alloc_strategy_type alloc_strategy;  // needs to be reset after each run

    public:
        //! \brief Creates the object
        //! \param c comparator object
        //! \param memory_to_use memory amount that is allowed to used by the sorter in bytes.
        //! Recommended value: 2 * block_size * D
        runs_creator(Cmp_ c, unsigned_type memory_to_use) :
            cmp(c),
            m_(memory_to_use / BlockSize_ / sort_memory_usage_factor()),
            writer(m_, m_ / 2),
            cur_block(writer.get_free_block()),
            offset(0),
            iblock(0),
            irun(0)
        {
            assert(m_ > 0);
            if (!(2 * BlockSize_ * sort_memory_usage_factor() <= memory_to_use)) {
                throw bad_parameter("stxxl::runs_creator<>:runs_creator(): INSUFFICIENT MEMORY provided, please increase parameter 'memory_to_use'");
            }
        }

        //! \brief Adds new element to the current run
        //! \param val value to be added to the current run
        void push(const value_type & val)
        {
            assert(offset < block_type::size);

            (*cur_block)[offset] = val;
            ++offset;

            if (offset == block_type::size)
            {
                // write current block

                block_manager * bm = block_manager::get_instance();
                // allocate space for the block
                result_.runs.resize(irun + 1);
                result_.runs[irun].resize(iblock + 1);
                alloc_strategy.set_offset(iblock);
                bm->new_blocks(
                    alloc_strategy,
                    trigger_entry_iterator<typename run_type::iterator, block_type::raw_size>(
                        result_.runs[irun].begin() + iblock),
                    trigger_entry_iterator<typename run_type::iterator, block_type::raw_size>(
                        result_.runs[irun].end())
                    );

                result_.runs[irun][iblock].value = (*cur_block)[0];         // init trigger
                cur_block = writer.write(cur_block, result_.runs[irun][iblock].bid);
                ++iblock;

                offset = 0;
            }

            ++result_.elements;
        }

        //! \brief Finishes current run and begins new one
        void finish()
        {
            if (offset == 0 && iblock == 0) // current run is empty
                return;


            result_.runs_sizes.resize(irun + 1);
            result_.runs_sizes.back() = iblock * block_type::size + offset;

            if (offset)    // if current block is partially filled
            {
                while (offset != block_type::size)
                {
                    (*cur_block)[offset] = cmp.max_value();
                    ++offset;
                }
                offset = 0;

                block_manager * bm = block_manager::get_instance();
                // allocate space for the block
                result_.runs.resize(irun + 1);
                result_.runs[irun].resize(iblock + 1);
                alloc_strategy.set_offset(iblock);
                bm->new_blocks(
                    alloc_strategy,
                    trigger_entry_iterator<typename run_type::iterator, block_type::raw_size>(
                        result_.runs[irun].begin() + iblock),
                    trigger_entry_iterator<typename run_type::iterator, block_type::raw_size>(
                        result_.runs[irun].end())
                    );

                result_.runs[irun][iblock].value = (*cur_block)[0];         // init trigger
                cur_block = writer.write(cur_block, result_.runs[irun][iblock].bid);
            }
            else
            { }

            alloc_strategy = offset_alloc_strategy_type();  // reinitialize block allocator for the next run
            iblock = 0;
            ++irun;
        }

        //! \brief Returns the sorted runs object
        //! \return Sorted runs object
        //! \remark Returned object is intended to be used by \c runs_merger object as input
        const sorted_runs_type & result()
        {
            finish();
            writer.flush();

            return result_;
        }
    };


    //! \brief Checker for the sorted runs object created by the \c runs_creator .
    //! \param sruns sorted runs object
    //! \param cmp comparison object used for checking the order of elements in runs
    //! \return \c true if runs are sorted, \c false otherwise
    template <class RunsType_, class Cmp_>
    bool check_sorted_runs(RunsType_ & sruns, Cmp_ cmp)
    {
        typedef typename RunsType_::block_type block_type;
        typedef typename block_type::value_type value_type;
        STXXL_VERBOSE1("Elements: " << sruns.elements);
        unsigned_type nruns = sruns.runs.size();
        STXXL_VERBOSE1("Runs: " << nruns);
        unsigned_type irun = 0;
        for (irun = 0; irun < nruns; ++irun)
        {
            const unsigned_type nblocks = sruns.runs[irun].size();
            block_type * blocks = new block_type[nblocks];
            request_ptr * reqs = new request_ptr[nblocks];
            for (unsigned_type j = 0; j < nblocks; ++j)
            {
                reqs[j] = blocks[j].read(sruns.runs[irun][j].bid);
            }
            wait_all(reqs, reqs + nblocks);
            for (unsigned_type j = 0; j < nblocks; ++j)
            {
                if (cmp(blocks[j][0], sruns.runs[irun][j].value) ||
                    cmp(sruns.runs[irun][j].value, blocks[j][0])) //!=
                {
                    STXXL_ERRMSG("check_sorted_runs  wrong trigger in the run");
                    return false;
                }
            }
            if (!stxxl::is_sorted(
                    ArrayOfSequencesIterator<
                        block_type, typename block_type::value_type, block_type::size
                        >(blocks, 0),
                    ArrayOfSequencesIterator<
                        block_type, typename block_type::value_type, block_type::size
                        >(blocks, sruns.runs_sizes[irun]),
                    cmp))
            {
                STXXL_ERRMSG("check_sorted_runs  wrong order in the run");
                return false;
            }

            delete[] reqs;
            delete[] blocks;
        }

        STXXL_MSG("Checking runs finished successfully");

        return true;
    }


    ////////////////////////////////////////////////////////////////////////
    //     MERGE RUNS                                                     //
    ////////////////////////////////////////////////////////////////////////

    //! \brief Merges sorted runs
    //!
    //! Template parameters:
    //! - \c RunsType_ type of the sorted runs, available as \c runs_creator::sorted_runs_type ,
    //! - \c Cmp_ type of comparison object used for merging
    //! - \c AllocStr_ allocation strategy used to allocate the blocks for
    //! storing intermediate results if several merge passes are required
    template <class RunsType_,
              class Cmp_,
              class AllocStr_ = STXXL_DEFAULT_ALLOC_STRATEGY>
    class basic_runs_merger : private noncopyable
    {
    protected:
        typedef RunsType_ sorted_runs_type;
        typedef AllocStr_ alloc_strategy;
        typedef typename sorted_runs_type::size_type size_type;
        typedef Cmp_ value_cmp;
        typedef typename sorted_runs_type::run_type run_type;
        typedef typename sorted_runs_type::block_type block_type;
        typedef typename block_type::bid_type bid_type;
        typedef block_prefetcher<block_type, typename run_type::iterator> prefetcher_type;
        typedef run_cursor2<block_type, prefetcher_type> run_cursor_type;
        typedef sort_local::run_cursor2_cmp<block_type, prefetcher_type, value_cmp> run_cursor2_cmp_type;
        typedef loser_tree<run_cursor_type, run_cursor2_cmp_type> loser_tree_type;

        typedef stxxl::int64 diff_type;
        typedef std::pair<typename block_type::iterator, typename block_type::iterator> sequence;
        typedef typename std::vector<sequence>::size_type seqs_size_type;
        std::vector<sequence> * seqs;
        std::vector<block_type *> * buffers;


        sorted_runs_type sruns;
        unsigned_type m_; //  blocks to use - 1
        value_cmp cmp;
        size_type elements_remaining;
        unsigned_type buffer_pos;
        block_type * current_block;
        run_type consume_seq;
        prefetcher_type * prefetcher;
        loser_tree_type * losers;
        int_type * prefetch_seq;
        unsigned_type nruns;
#if STXXL_CHECK_ORDER_IN_SORTS
        typename block_type::value_type last_element;
#endif //STXXL_CHECK_ORDER_IN_SORTS

        void merge_recursively();

        void deallocate_prefetcher()
        {
            if (prefetcher)
            {
                delete losers;
                delete seqs;
                delete buffers;
                delete prefetcher;
                delete[] prefetch_seq;
                prefetcher = NULL;
            }
            // free blocks in runs , (or the user should do it?)
            sruns.deallocate_blocks();
        }

        void initialize_current_block()
        {
            if (do_parallel_merge())
            {
#if STXXL_PARALLEL_MULTIWAY_MERGE
// begin of STL-style merging
                seqs = new std::vector<sequence>(nruns);
                buffers = new std::vector<block_type *>(nruns);

                for (unsigned_type i = 0; i < nruns; ++i)                                       //initialize sequences
                {
                    (*buffers)[i] = prefetcher->pull_block();                                   //get first block of each run
                    (*seqs)[i] = std::make_pair((*buffers)[i]->begin(), (*buffers)[i]->end());  //this memory location stays the same, only the data is exchanged
                }

// end of STL-style merging
#else
                STXXL_THROW_UNREACHABLE();
#endif //STXXL_PARALLEL_MULTIWAY_MERGE
            }
            else
            {
// begin of native merging procedure

                losers = new loser_tree_type(prefetcher, nruns, run_cursor2_cmp_type(cmp));

// end of native merging procedure
            }
        }

        void fill_current_block()
        {
            STXXL_VERBOSE1("fill_current_block");
            if (do_parallel_merge())
            {
#if STXXL_PARALLEL_MULTIWAY_MERGE
// begin of STL-style merging
                //task: merge

                diff_type rest = block_type::size;                      //elements still to merge for this output block

                do                                                      //while rest > 0 and still elements available
                {
                    value_type * min_last_element = NULL;       // no element found yet
                    diff_type total_size = 0;

                    for (seqs_size_type i = 0; i < (*seqs).size(); ++i)
                    {
                        if ((*seqs)[i].first == (*seqs)[i].second)
                            continue;  // run empty

                        if (min_last_element == NULL)
                            min_last_element = &(*((*seqs)[i].second - 1));
                        else
                            min_last_element = cmp(*min_last_element, *((*seqs)[i].second - 1)) ? min_last_element : &(*((*seqs)[i].second - 1));

                        total_size += (*seqs)[i].second - (*seqs)[i].first;
                        STXXL_VERBOSE2("" << STXXL_THREAD_ID << " last " << *((*seqs)[i].second - 1) << " sequence length " << std::dec << " " << ((*seqs)[i].second - (*seqs)[i].first));
                    }

                    assert(min_last_element != NULL);           // there must be some element

                    STXXL_VERBOSE2("" << STXXL_THREAD_ID << " min_last_element " << *min_last_element << " total size " << total_size + (block_type::size - rest) << typeid(cmp).name());

                    diff_type less_equal_than_min_last = 0;
                    // locate this element in all sequences
                    for (seqs_size_type i = 0; i < (*seqs).size(); ++i)
                    {
                        if ((*seqs)[i].first == (*seqs)[i].second)
                            continue;  // empty subsequence

                        typename block_type::iterator position = std::upper_bound((*seqs)[i].first, (*seqs)[i].second, *min_last_element, cmp);
                        STXXL_VERBOSE2("" << STXXL_THREAD_ID << " greater equal than " << position - (*seqs)[i].first << " elements");
                        less_equal_than_min_last += position - (*seqs)[i].first;
                    }

                    ptrdiff_t output_size = STXXL_MIN(less_equal_than_min_last, rest);                           //at most rest elements

                    assert(less_equal_than_min_last > 0);

                    stxxl::parallel::multiway_merge((*seqs).begin(), (*seqs).end(), current_block->end() - rest, cmp, output_size);
                    // sequence iterators are progressed appropriately

                    rest -= output_size;

                    for (seqs_size_type i = 0; i < (*seqs).size(); ++i)
                    {
                        if ((*seqs)[i].first == (*seqs)[i].second)                                            //run empty
                        {
                            if (prefetcher->block_consumed((*buffers)[i]))
                            {
                                (*seqs)[i].first = (*buffers)[i]->begin();                // reset iterator
                                (*seqs)[i].second = (*buffers)[i]->end();
                                STXXL_VERBOSE2("block ran empty " << i);
                            }
                            else
                            {
                                (*seqs).erase((*seqs).begin() + i);                       // remove this sequence
                                (*buffers).erase((*buffers).begin() + i);
                                STXXL_VERBOSE2("seq removed " << i);
                            }
                        }
                    }
                } while (rest > 0 && (*seqs).size() > 0);

#if STXXL_CHECK_ORDER_IN_SORTS
                if (!stxxl::is_sorted(current_block->begin(), current_block->end(), cmp))
                {
                    for (value_type * i = current_block->begin() + 1; i != current_block->end(); ++i)
                        if (cmp(*i, *(i - 1)))
                        {
                            STXXL_VERBOSE1("Error at position " << (i - current_block->begin()));
                        }
                    assert(false);
                }
#endif //STXXL_CHECK_ORDER_IN_SORTS

// end of STL-style merging
#else
                STXXL_THROW_UNREACHABLE();
#endif //STXXL_PARALLEL_MULTIWAY_MERGE
            }
            else
            {
// begin of native merging procedure

                losers->multi_merge(current_block->elem, current_block->elem + block_type::size);

// end of native merging procedure
            }
            STXXL_VERBOSE1("current block filled");
        }

    public:
        //! \brief Standard stream typedef
        typedef typename sorted_runs_type::value_type value_type;
        typedef const value_type * const_iterator;

        //! \brief Creates a runs merger object
        //! \param r input sorted runs object
        //! \param c comparison object
        //! \param memory_to_use amount of memory available for the merger in bytes
        basic_runs_merger(const sorted_runs_type & r, value_cmp c, unsigned_type memory_to_use) :
            sruns(r),
            m_(memory_to_use / block_type::raw_size / sort_memory_usage_factor() /* - 1 */), cmp(c),
            current_block(NULL),
            prefetcher(NULL)
#if STXXL_CHECK_ORDER_IN_SORTS
            , last_element(cmp.min_value())
#endif //STXXL_CHECK_ORDER_IN_SORTS
        {
            assert(m_ > 0);
            initialize(r);
        }

    protected:
        //! \brief Creates a runs merger object
        //! \param c comparison object
        //! \param memory_to_use amount of memory available for the merger in bytes
        basic_runs_merger(value_cmp c, unsigned_type memory_to_use) :
            m_(memory_to_use / block_type::raw_size / sort_memory_usage_factor() /* - 1 */), cmp(c),
            current_block(NULL),
            prefetcher(NULL)
#if STXXL_CHECK_ORDER_IN_SORTS
            , last_element(cmp.min_value())
#endif //STXXL_CHECK_ORDER_IN_SORTS
        {
            assert(m_ > 0);
        }

        void initialize(const sorted_runs_type & r)
        {
            sruns = r;
            elements_remaining = r.elements;

            if (empty())
                return;


            if (!sruns.small_.empty()) // we have a small input < B,
            // that is kept in the main memory
            {
                STXXL_VERBOSE1("basic_runs_merger: small input optimization, input length: " << elements_remaining);
                assert(elements_remaining == size_type(sruns.small_.size()));
                current_block = new block_type;
                std::copy(sruns.small_.begin(), sruns.small_.end(), current_block->begin());
                current_value = current_block->elem[0];
                buffer_pos = 1;

                return;
            }

#if STXXL_CHECK_ORDER_IN_SORTS
            assert(check_sorted_runs(r, cmp));
#endif //STXXL_CHECK_ORDER_IN_SORTS

            current_block = new block_type;

            disk_queues::get_instance()->set_priority_op(disk_queue::WRITE);

            nruns = sruns.runs.size();

            if (m_ < nruns)
            {
                // can not merge runs in one pass
                // merge recursively:
                STXXL_ERRMSG("The implementation of sort requires more than one merge pass, therefore for a better");
                STXXL_ERRMSG("efficiency decrease block size of run storage (a parameter of the run_creator)");
                STXXL_ERRMSG("or increase the amount memory dedicated to the merger.");
                STXXL_ERRMSG("m = " << m_ << " nruns=" << nruns);

                // insufficient memory, can not merge at all
                if (m_ < 2) {
                    STXXL_ERRMSG("The merger requires memory to store at least two blocks internally. Aborting.");
                    abort();
                }

                merge_recursively();

                nruns = sruns.runs.size();
            }

            assert(nruns <= m_);

            unsigned_type i;
            /*
               const unsigned_type out_run_size =
                  div_ceil(elements_remaining, block_type::size);
             */
            unsigned_type prefetch_seq_size = 0;
            for (i = 0; i < nruns; ++i)
            {
                prefetch_seq_size += sruns.runs[i].size();
            }

            consume_seq.resize(prefetch_seq_size);

            prefetch_seq = new int_type[prefetch_seq_size];

            typename run_type::iterator copy_start = consume_seq.begin();
            for (i = 0; i < nruns; ++i)
            {
                copy_start = std::copy(
                    sruns.runs[i].begin(),
                    sruns.runs[i].end(),
                    copy_start);
            }

            std::stable_sort(consume_seq.begin(), consume_seq.end(),
                             sort_local::trigger_entry_cmp<bid_type, value_type, value_cmp>(cmp));

            int_type disks_number = config::get_instance()->disks_number();

            const int_type n_prefetch_buffers = STXXL_MAX(2 * disks_number, (int_type(m_) - int_type(nruns)));


#if STXXL_SORT_OPTIMAL_PREFETCHING
            // heuristic
            const int_type n_opt_prefetch_buffers = 2 * disks_number + (3 * (n_prefetch_buffers - 2 * disks_number)) / 10;

            compute_prefetch_schedule(
                consume_seq,
                prefetch_seq,
                n_opt_prefetch_buffers,
                disks_number);
#else
            for (i = 0; i < prefetch_seq_size; ++i)
                prefetch_seq[i] = i;
#endif //STXXL_SORT_OPTIMAL_PREFETCHING

            prefetcher = new prefetcher_type(
                consume_seq.begin(),
                consume_seq.end(),
                prefetch_seq,
                nruns + n_prefetch_buffers);

            losers = NULL;
            seqs = NULL;
            buffers = NULL;

            initialize_current_block();
            fill_current_block();


            current_value = current_block->elem[0];
            buffer_pos = 1;

            if (elements_remaining <= block_type::size)
                deallocate_prefetcher();
        }

    public:
        //! \brief Standard stream method
        bool empty() const
        {
            return elements_remaining == 0;
        }

        //! \brief Standard stream method
        const value_type & operator * () const
        {
            assert(!empty());
            return current_value;
        }

        //! \brief Standard stream method
        const value_type * operator -> () const
        {
            assert(!empty());
            return &current_value;
        }

        //! \brief Standard stream method
        basic_runs_merger & operator ++ () // preincrement operator
        {
            assert(!empty());

            --elements_remaining;

            if (buffer_pos != block_type::size)
            {
//              printf("single %lld\n", block_type::size - buffer_pos);
                current_value = current_block->elem[buffer_pos];
                ++buffer_pos;
            }
            else
            {
                if (!empty())
                {
                    fill_current_block();

#if STXXL_CHECK_ORDER_IN_SORTS
                    assert(stxxl::is_sorted(current_block->elem, current_block->elem + current_block->size, cmp));
                    assert(!cmp(current_block->elem[0], current_value));
#endif //STXXL_CHECK_ORDER_IN_SORTS
                    current_value = current_block->elem[0];
                    buffer_pos = 1;
                }
                if (elements_remaining <= block_type::size)
                    deallocate_prefetcher();
            }


#if STXXL_CHECK_ORDER_IN_SORTS
            if (!empty())
            {
                assert(!cmp(current_value, last_element));
                last_element = current_value;
            }
#endif //STXXL_CHECK_ORDER_IN_SORTS

            return *this;
        }


        //! \brief Batched stream method.
        unsigned_type batch_length()
        {
            return STXXL_MIN<unsigned_type>(block_type::size - buffer_pos + 1, elements_remaining);
        }

        //! \brief Batched stream method.
        const_iterator batch_begin()
        {
            return current_block->elem + buffer_pos - 1;
        }

        //! \brief Batched stream method.
        const value_type & operator [] (unsigned_type index)
        {
            assert(index < batch_length());
            return *(current_block->elem + buffer_pos - 1 + index);
        }

        //! \brief Batched stream method.
        basic_runs_merger & operator += (unsigned_type length)
        {
            assert(length > 0);

            elements_remaining -= (length - 1);
            buffer_pos += (length - 1);

            assert(elements_remaining > 0);
            assert(buffer_pos <= block_type::size);

            operator ++ ();

            return *this;
        }

        //! \brief Destructor
        //! \remark Deallocates blocks of the input sorted runs object
        virtual ~basic_runs_merger()
        {
            deallocate_prefetcher();

            if (current_block)
                delete current_block;

            // free blocks in runs , (or the user should do it?)
            sruns.deallocate_blocks();
        }

    private:
        // cache for the current value
        value_type current_value;
    };


    template <class RunsType_, class Cmp_, class AllocStr_>
    void basic_runs_merger<RunsType_, Cmp_, AllocStr_>::merge_recursively()
    {
        block_manager * bm = block_manager::get_instance();
        unsigned_type ndisks = config::get_instance()->disks_number();
        unsigned_type nwrite_buffers = 2 * ndisks;

        unsigned_type nruns = sruns.runs.size();
        const unsigned_type merge_factor = optimal_merge_factor(nruns, m_);
        assert(merge_factor <= m_);
        while (nruns > m_)
        {
            unsigned_type new_nruns = div_ceil(nruns, merge_factor);
            STXXL_VERBOSE("Starting new merge phase: nruns: " << nruns <<
                          " opt_merge_factor: " << merge_factor << " m:" << m_ << " new_nruns: " << new_nruns);

            sorted_runs_type new_runs;
            new_runs.runs.resize(new_nruns);
            new_runs.runs_sizes.resize(new_nruns);
            new_runs.elements = sruns.elements;

            unsigned_type runs_left = nruns;
            unsigned_type cur_out_run = 0;
            unsigned_type elements_in_new_run = 0;
            //unsigned_type blocks_in_new_run = 0;


            while (runs_left > 0)
            {
                int_type runs2merge = STXXL_MIN(runs_left, merge_factor);
                //blocks_in_new_run = 0 ;
                elements_in_new_run = 0;
                for (unsigned_type i = nruns - runs_left; i < (nruns - runs_left + runs2merge); ++i)
                {
                    elements_in_new_run += sruns.runs_sizes[i];
                    //blocks_in_new_run += sruns.runs[i].size();
                }
                const unsigned_type blocks_in_new_run1 = div_ceil(elements_in_new_run, block_type::size);
                //assert(blocks_in_new_run1 == blocks_in_new_run);

                new_runs.runs_sizes[cur_out_run] = elements_in_new_run;
                // allocate run
                new_runs.runs[cur_out_run++].resize(blocks_in_new_run1);
                runs_left -= runs2merge;
            }

            // allocate blocks for the new runs
            for (unsigned_type i = 0; i < new_runs.runs.size(); ++i)
                bm->new_blocks(alloc_strategy(),
                               trigger_entry_iterator<typename run_type::iterator, block_type::raw_size>(new_runs.runs[i].begin()),
                               trigger_entry_iterator<typename run_type::iterator, block_type::raw_size>(new_runs.runs[i].end()));


            // merge all
            runs_left = nruns;
            cur_out_run = 0;
            size_type elements_left = sruns.elements;

            while (runs_left > 0)
            {
                unsigned_type runs2merge = STXXL_MIN(runs_left, merge_factor);
                STXXL_VERBOSE("Merging " << runs2merge << " runs");

                sorted_runs_type cur_runs;
                cur_runs.runs.resize(runs2merge);
                cur_runs.runs_sizes.resize(runs2merge);

                std::copy(sruns.runs.begin() + nruns - runs_left,
                          sruns.runs.begin() + nruns - runs_left + runs2merge,
                          cur_runs.runs.begin());
                std::copy(sruns.runs_sizes.begin() + nruns - runs_left,
                          sruns.runs_sizes.begin() + nruns - runs_left + runs2merge,
                          cur_runs.runs_sizes.begin());

                runs_left -= runs2merge;
                /*
                   cur_runs.elements = (runs_left)?
                   (new_runs.runs[cur_out_run].size()*block_type::size):
                   (elements_left);
                 */
                cur_runs.elements = new_runs.runs_sizes[cur_out_run];
                elements_left -= cur_runs.elements;

                if (runs2merge > 1)
                {
                    basic_runs_merger<RunsType_, Cmp_, AllocStr_> merger(cur_runs, cmp, m_ * block_type::raw_size);

                    {   // make sure everything is being destroyed in right time
                        buf_ostream<block_type, typename run_type::iterator> out(
                            new_runs.runs[cur_out_run].begin(),
                            nwrite_buffers);

                        blocked_index<block_type::size> cnt = 0;
                        const unsigned_type cnt_max = cur_runs.elements;

                        while (cnt != cnt_max)
                        {
                            *out = *merger;
                            if ((cnt.get_offset()) == 0)   // have to write the trigger value
                                new_runs.runs[cur_out_run][cnt.get_block()].value = *merger;


                            ++cnt;
                            ++out;
                            ++merger;
                        }
                        assert(merger.empty());

                        while (cnt.get_offset())
                        {
                            *out = cmp.max_value();
                            ++out;
                            ++cnt;
                        }
                    }
                }
                else
                {
                    bm->delete_blocks(
                        trigger_entry_iterator<typename run_type::iterator, block_type::raw_size>(
                            new_runs.runs.back().begin()),
                        trigger_entry_iterator<typename run_type::iterator, block_type::raw_size>(
                            new_runs.runs.back().end()));

                    assert(cur_runs.runs.size() == 1);

                    std::copy(cur_runs.runs.front().begin(),
                              cur_runs.runs.front().end(),
                              new_runs.runs.back().begin());
                    new_runs.runs_sizes.back() = cur_runs.runs_sizes.back();
                }

                ++cur_out_run;
            }
            assert(elements_left == 0);

            nruns = new_nruns;
            sruns = new_runs;
        }
    }


    //! \brief Merges sorted runs
    //!
    //! Template parameters:
    //! - \c RunsType_ type of the sorted runs, available as \c runs_creator::sorted_runs_type ,
    //! - \c Cmp_ type of comparison object used for merging
    //! - \c AllocStr_ allocation strategy used to allocate the blocks for
    //! storing intermediate results if several merge passes are required
    template <class RunsType_,
              class Cmp_,
              class AllocStr_ = STXXL_DEFAULT_ALLOC_STRATEGY>
    class runs_merger : public basic_runs_merger<RunsType_, Cmp_, AllocStr_>
    {
    private:
        typedef RunsType_ sorted_runs_type;
        typedef basic_runs_merger<RunsType_, Cmp_, AllocStr_> base;
        typedef typename base::value_cmp value_cmp;
        typedef typename base::block_type block_type;

        const sorted_runs_type & sruns;

    public:
        //! \brief Creates a runs merger object
        //! \param r input sorted runs object
        //! \param c comparison object
        //! \param memory_to_use amount of memory available for the merger in bytes
        runs_merger(const sorted_runs_type & r, value_cmp c, unsigned_type memory_to_use, StartMode start_mode = STXXL_START_PIPELINE_DEFERRED_DEFAULT) :
            base(c, memory_to_use),
            sruns(r)
        {
            if (start_mode == start_immediately)
                base::initialize(r);
        }

        void start_pull()
        {
            STXXL_VERBOSE0("runs_merger " << this << " starts.");
            base::initialize(sruns);
            STXXL_VERBOSE0("runs_merger " << this << " run formation done.");
        }
    };


    //! \brief Merges sorted runs
    //!
    //! Template parameters:
    //! - \c RunsType_ type of the sorted runs, available as \c runs_creator::sorted_runs_type ,
    //! - \c Cmp_ type of comparison object used for merging
    //! - \c AllocStr_ allocation strategy used to allocate the blocks for
    //! storing intermediate results if several merge passes are required
    template <class RunsCreator_,
              class Cmp_,
              class AllocStr_ = STXXL_DEFAULT_ALLOC_STRATEGY>
    class startable_runs_merger : public basic_runs_merger<typename RunsCreator_::sorted_runs_type, Cmp_, AllocStr_>
    {
    private:
        typedef basic_runs_merger<typename RunsCreator_::sorted_runs_type, Cmp_, AllocStr_> base;
        typedef typename base::value_cmp value_cmp;
        typedef typename base::block_type block_type;

        RunsCreator_ & rc;

    public:
        //! \brief Creates a runs merger object
        //! \param rc Runs creator.
        //! \param c Comparison object.
        //! \param memory_to_use Amount of memory available for the merger in bytes.
        startable_runs_merger(RunsCreator_ & rc, value_cmp c, unsigned_type memory_to_use, StartMode start_mode = STXXL_START_PIPELINE_DEFERRED_DEFAULT) :
            base(c, memory_to_use),
            rc(rc)
        {
            if (start_mode == start_immediately)
                base::initialize(rc.result());
        }

        void start_pull()
        {
            STXXL_VERBOSE1("runs_merger " << this << " starts.");
            base::initialize(rc.result());
            STXXL_VERBOSE1("runs_merger " << this << " run formation done.");
        }
    };


    ////////////////////////////////////////////////////////////////////////
    //     SORT                                                           //
    ////////////////////////////////////////////////////////////////////////

    //! \brief Produces sorted stream from input stream
    //!
    //! Template parameters:
    //! - \c Input_ type of the input stream
    //! - \c Cmp_ type of comparison object used for sorting the runs
    //! - \c BlockSize_ size of blocks used to store the runs
    //! - \c AllocStr_ functor that defines allocation strategy for the runs
    //! \remark Implemented as the composition of \c runs_creator and \c runs_merger .
    template <class Input_,
              class Cmp_,
              unsigned BlockSize_ = STXXL_DEFAULT_BLOCK_SIZE(typename Input_::value_type),
              class AllocStr_ = STXXL_DEFAULT_ALLOC_STRATEGY,
              class runs_creator_type = runs_creator<Input_, Cmp_, BlockSize_, AllocStr_> >
    class sort : public noncopyable
    {
        typedef typename runs_creator_type::sorted_runs_type sorted_runs_type;
        typedef startable_runs_merger<runs_creator_type, Cmp_, AllocStr_> runs_merger_type;

        runs_creator_type creator;
        runs_merger_type merger;
        Cmp_ & c;
        unsigned_type memory_to_use_m;
        Input_ & input;

    public:
        //! \brief Standard stream typedef
        typedef typename Input_::value_type value_type;
        typedef typename runs_merger_type::const_iterator const_iterator;

        typedef sorted_runs_type result_type;

        //! \brief Creates the object
        //! \param in input stream
        //! \param c comparator object
        //! \param memory_to_use memory amount that is allowed to used by the sorter in bytes
        sort(Input_ & in, Cmp_ c, unsigned_type memory_to_use, bool asynchronous_pull = STXXL_STREAM_SORT_ASYNCHRONOUS_PULL_DEFAULT, StartMode start_mode = STXXL_START_PIPELINE_DEFERRED_DEFAULT) :
            creator(in, c, memory_to_use, asynchronous_pull, start_mode),
            merger(creator, c, memory_to_use, start_mode),
            c(c),
            memory_to_use_m(memory_to_use),
            input(in)
        { }

        //! \brief Creates the object
        //! \param in input stream
        //! \param c comparator object
        //! \param memory_to_use_rc memory amount that is allowed to used by the runs creator in bytes
        //! \param memory_to_use_m memory amount that is allowed to used by the merger in bytes
        sort(Input_ & in, Cmp_ c, unsigned_type memory_to_use_rc, unsigned_type memory_to_use_m, bool asynchronous_pull = STXXL_STREAM_SORT_ASYNCHRONOUS_PULL_DEFAULT, StartMode start_mode = STXXL_START_PIPELINE_DEFERRED_DEFAULT) :
            creator(in, c, memory_to_use_rc, asynchronous_pull, start_mode),
            merger(creator, c, memory_to_use_m, start_mode),
            c(c),
            memory_to_use_m(memory_to_use_m),
            input(in)
        { }

        //! \brief Standard stream method
        void start_pull()
        {
            STXXL_VERBOSE1("sort " << this << " starts.");
            merger.start_pull();
        }

        //! \brief Standard stream method
        bool empty() const
        {
            return merger.empty();
        }

        //! \brief Standard stream method
        const value_type & operator * () const
        {
            assert(!empty());
            return *merger;
        }

        const value_type * operator -> () const
        {
            assert(!empty());
            return merger.operator -> ();
        }

        //! \brief Standard stream method
        sort & operator ++ ()
        {
            ++merger;
            return *this;
        }


        //! \brief Batched stream method.
        unsigned_type batch_length()
        {
            return merger.batch_length();
        }

        //! \brief Batched stream method.
        const_iterator batch_begin()
        {
            return merger.batch_begin();
        }

        //! \brief Batched stream method.
        const value_type & operator [] (unsigned_type index)
        {
            return merger[index];
        }

        //! \brief Batched stream method.
        sort & operator += (unsigned_type size)
        {
            merger += size;
            return *this;
        }
    };

    //! \brief Computes sorted runs type from value type and block size
    //!
    //! Template parameters
    //! - \c ValueType_ type of values ins sorted runs
    //! - \c BlockSize_ size of blocks where sorted runs stored
    template <
        class ValueType_,
        unsigned BlockSize_>
    class compute_sorted_runs_type
    {
        typedef ValueType_ value_type;
        typedef BID<BlockSize_> bid_type;
        typedef sort_local::trigger_entry<bid_type, value_type> trigger_entry_type;

    public:
        typedef sorted_runs<value_type, trigger_entry_type> result;
    };

//! \}
}

//! \addtogroup stlalgo
//! \{

//! \brief Sorts range of any random access iterators externally

//! \param begin iterator pointing to the first element of the range
//! \param end iterator pointing to the last+1 element of the range
//! \param cmp comparison object
//! \param MemSize memory to use for sorting (in bytes)
//! \param AS allocation strategy
//!
//! The \c BlockSize template parameter defines the block size to use (in bytes)
//! \warning Slower than External Iterator Sort
template <unsigned BlockSize,
          class RandomAccessIterator,
          class CmpType,
          class AllocStr>
void sort(RandomAccessIterator begin,
          RandomAccessIterator end,
          CmpType cmp,
          unsigned_type MemSize,
          AllocStr AS)
{
    STXXL_UNUSED(AS);
#ifdef BOOST_MSVC
    typedef typename streamify_traits<RandomAccessIterator>::stream_type InputType;
#else
    typedef __typeof__(stream::streamify(begin, end)) InputType;
#endif //BOOST_MSVC
    InputType Input(begin, end);
    typedef stream::sort<InputType, CmpType, BlockSize, AllocStr> sorter_type;
    sorter_type Sort(Input, cmp, MemSize);
    stream::materialize(Sort, begin);
}

//! \}

__STXXL_END_NAMESPACE

#endif // !STXXL_SORT_STREAM_HEADER
// vim: et:ts=4:sw=4<|MERGE_RESOLUTION|>--- conflicted
+++ resolved
@@ -476,13 +476,7 @@
         request_ptr * write_reqs = new request_ptr[m2];
         run_type run;
 
-
-<<<<<<< HEAD
-        unsigned_type cur_run_size = STXXL_DIVRU(blocks1_length, block_type::size); // in blocks
-
-=======
-        unsigned_type cur_run_size = div_ceil(pos, block_type::size); // in blocks
->>>>>>> 10b212fb
+        unsigned_type cur_run_size = div_ceil(blocks1_length, block_type::size); // in blocks
         run.resize(cur_run_size);
         bm->new_blocks(AllocStr_(),
                        trigger_entry_iterator<typename run_type::iterator, block_type::raw_size>(run.begin()),
@@ -560,11 +554,7 @@
             bm->delete_blocks(trigger_entry_iterator<typename run_type::iterator, block_type::raw_size>(run.begin()),
                               trigger_entry_iterator<typename run_type::iterator, block_type::raw_size>(run.end()));
 
-<<<<<<< HEAD
-            cur_run_size = STXXL_DIVRU(result_.elements, block_type::size);
-=======
-            cur_run_size = div_ceil(pos, block_type::size);
->>>>>>> 10b212fb
+            cur_run_size = div_ceil(result_.elements, block_type::size);
             run.resize(cur_run_size);
             bm->new_blocks(AllocStr_(),
                            trigger_entry_iterator<typename run_type::iterator, block_type::raw_size>(run.begin()),
@@ -611,13 +601,9 @@
 
         //more than 2 runs can be filled, i. e. the general case
 
-<<<<<<< HEAD
         sort_run(Blocks2, blocks2_length);
 
-        cur_run_size = STXXL_DIVRU(blocks2_length, block_type::size); // in blocks, XXX
-=======
-        cur_run_size = div_ceil(pos, block_type::size); // in blocks
->>>>>>> 10b212fb
+        cur_run_size = div_ceil(blocks2_length, block_type::size); // in blocks, XXX
         run.resize(cur_run_size);
         bm->new_blocks(AllocStr_(),
                        trigger_entry_iterator<typename run_type::iterator, block_type::raw_size>(run.begin()),
@@ -648,23 +634,10 @@
         while ((asynchronous_pull && blocks1_length > 0) ||
                (!asynchronous_pull && !input.empty()))
         {
-<<<<<<< HEAD
             if(!asynchronous_pull)
                 blocks1_length = fetch(Blocks1, 0, el_in_run);
             sort_run(Blocks1, blocks1_length);
-            cur_run_size = STXXL_DIVRU(blocks1_length, block_type::size); // in blocks
-=======
-            pos = 0;
-            while (!input.empty() && pos != el_in_run)
-            {
-                Blocks1[pos / block_type::size][pos % block_type::size] = *input;
-                ++input;
-                ++pos;
-            }
-            result_.elements += pos;
-            sort_run(Blocks1, pos);
-            cur_run_size = div_ceil(pos, block_type::size); // in blocks
->>>>>>> 10b212fb
+            cur_run_size = div_ceil(blocks1_length, block_type::size); // in blocks
             run.resize(cur_run_size);
             bm->new_blocks(AllocStr_(),
                            trigger_entry_iterator<typename run_type::iterator, block_type::raw_size>(run.begin()),
