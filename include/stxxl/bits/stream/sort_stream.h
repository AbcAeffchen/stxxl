/***************************************************************************
 *  include/stxxl/bits/stream/sort_stream.h
 *
 *  Part of the STXXL. See http://stxxl.sourceforge.net
 *
 *  Copyright (C) 2002-2005 Roman Dementiev <dementiev@mpi-sb.mpg.de>
 *  Copyright (C) 2006 Johannes Singler <singler@ira.uka.de>
 *  Copyright (C) 2009 Andreas Beckmann <beckmann@cs.uni-frankfurt.de>
 *
 *  Distributed under the Boost Software License, Version 1.0.
 *  (See accompanying file LICENSE_1_0.txt or copy at
 *  http://www.boost.org/LICENSE_1_0.txt)
 **************************************************************************/

#ifndef STXXL_SORT_STREAM_HEADER
#define STXXL_SORT_STREAM_HEADER

#ifdef STXXL_BOOST_CONFIG
 #include <boost/config.hpp>
#endif

#ifdef STXXL_BOOST_THREADS
 #include <boost/thread/condition.hpp>
#endif

#include <stxxl/bits/stream/stream.h>
#include <stxxl/bits/mng/mng.h>
#include <stxxl/bits/algo/sort_base.h>
#include <stxxl/bits/algo/sort_helper.h>
#include <stxxl/bits/algo/adaptor.h>
#include <stxxl/bits/algo/run_cursor.h>
#include <stxxl/bits/algo/losertree.h>


__STXXL_BEGIN_NAMESPACE

namespace stream
{
    //! \addtogroup streampack Stream package
    //! \{


    ////////////////////////////////////////////////////////////////////////
    //     SORTED RUNS                                                    //
    ////////////////////////////////////////////////////////////////////////

    //! \brief All sorted runs of a sort operation.
    template <class ValueType, class TriggerEntryType>
    struct sorted_runs
    {
        typedef TriggerEntryType trigger_entry_type;
        typedef ValueType value_type;
        typedef typename trigger_entry_type::bid_type bid_type;
        typedef stxxl::int64 size_type;
        typedef std::vector<trigger_entry_type> run_type;
        typedef typed_block<bid_type::size, value_type> block_type;
        size_type elements;
        std::vector<run_type> runs;
        std::vector<unsigned_type> runs_sizes;

        // Optimization:
        // if the input is small such that its total size is
        // less than B (block_type::size)
        // then input is sorted internally
        // and kept in the array "small"
        std::vector<ValueType> small_;

        sorted_runs() : elements(0) { }

        //! \brief Deallocates the blocks which the runs occupy
        //!
        //! \remark Usually there is no need in calling this method,
        //! since the \c runs_merger calls it when it is being destructed
        void deallocate_blocks()
        {
            block_manager * bm = block_manager::get_instance();
            for (unsigned_type i = 0; i < runs.size(); ++i)
                bm->delete_blocks(
                    trigger_entry_iterator<typename run_type::iterator, block_type::raw_size>(runs[i].begin()),
                    trigger_entry_iterator<typename run_type::iterator, block_type::raw_size>(runs[i].end()));

            runs.clear();
        }

        // returns number of elements in all runs together
        size_type size() const
        {
            return elements;
        }
    };


    ////////////////////////////////////////////////////////////////////////
    //     CREATE RUNS                                                    //
    ////////////////////////////////////////////////////////////////////////

    //! \brief Forms sorted runs of data from a stream
    //!
    //! Template parameters:
    //! - \c Input_ type of the input stream
    //! - \c Cmp_ type of comparison object used for sorting the runs
    //! - \c BlockSize_ size of blocks used to store the runs (in bytes)
    //! - \c AllocStr_ functor that defines allocation strategy for the runs
    template <
        class Input_,
        class Cmp_,
        unsigned BlockSize_ = STXXL_DEFAULT_BLOCK_SIZE(typename Input_::value_type),
        class AllocStr_ = STXXL_DEFAULT_ALLOC_STRATEGY>
    class basic_runs_creator : private noncopyable
    {
    protected:
        Input_ & input;
        Cmp_ cmp;

    public:
        typedef Cmp_ cmp_type;
        typedef typename Input_::value_type value_type;
        typedef BID<BlockSize_> bid_type;
        typedef typed_block<BlockSize_, value_type> block_type;
        typedef sort_helper::trigger_entry<bid_type, value_type> trigger_entry_type;
        typedef sorted_runs<value_type, trigger_entry_type> sorted_runs_type;

    private:
        typedef typename sorted_runs_type::run_type run_type;
        sorted_runs_type result_; // stores the result (sorted runs)
        unsigned_type m_;         // memory for internal use in blocks
        bool result_computed;     // true iff result is already computed (used in 'result' method)
#if STXXL_STREAM_SORT_ASYNCHRONOUS_PULL
        bool asynchronous_pull;
#else
        static const bool asynchronous_pull = false;
#endif
#if STXXL_START_PIPELINE_DEFERRED
        StartMode start_mode;
#endif

#if STXXL_STREAM_SORT_ASYNCHRONOUS_PULL
#ifdef STXXL_BOOST_THREADS
        boost::thread* waiter_and_fetcher;
        boost::mutex ul_mutex;
        boost::unique_lock<boost::mutex> mutex;
        boost::condition_variable cond;
#else
        pthread_t waiter_and_fetcher;
        pthread_mutex_t mutex;
        pthread_cond_t cond;
#endif
        volatile bool fully_written;  //is the data already fully written out?
        volatile bool termination_requested;
#endif //STXXL_STREAM_SORT_ASYNCHRONOUS_PULL

#ifdef STXXL_BOOST_THREADS
#define STXXL_THREAD_ID boost::this_thread::get_id()
#else
#define STXXL_THREAD_ID STXXL_THREAD_ID()
#endif


        //! \brief Sort a specific run, contained in a sequences of blocks.
        void sort_run(block_type * run, unsigned_type elements)
        {
            std::sort(make_element_iterator(run, 0),
                      make_element_iterator(run, elements),
                      cmp);
        }

    protected:
        //! \brief Fetch a number of elements.
        //! \param Blocks Array of blocks.
        //! \param begin Position to fetch from.
        //! \param limit Maxmimum number of elements to fetch.
        virtual blocked_index<block_type::size>
        fetch(block_type * Blocks, blocked_index<block_type::size> begin, unsigned_type limit) = 0;

#if STXXL_STREAM_SORT_ASYNCHRONOUS_PULL
        void start_waiting_and_fetching();

        //! \brief Wait for the other thread to join.
        void join_waiting_and_fetching()
        {
            if (asynchronous_pull)
            {
                termination_requested = true;
#ifdef STXXL_BOOST_THREADS
                cond.notify_one();
                waiter_and_fetcher->join();
                delete waiter_and_fetcher;
#else
                check_pthread_call(pthread_cond_signal(&cond));
                void * res;
                check_pthread_call(pthread_join(waiter_and_fetcher, &res));
#endif
            }
        }

        //! \brief Job structure for waiting.
        //!  Waits for ...
        struct WaitFetchJob
        {
            request_ptr * write_reqs;
            block_type * Blocks;
            blocked_index<block_type::size> begin;
            unsigned_type wait_run_size;
            unsigned_type read_run_size;
            blocked_index<block_type::size> end;    //return value
        };

        WaitFetchJob wait_fetch_job;
#endif //STXXL_STREAM_SORT_ASYNCHRONOUS_PULL

        const unsigned_type el_in_run; // number of elements in this run

        void compute_result();

    public:
#if STXXL_STREAM_SORT_ASYNCHRONOUS_PULL
        //! \brief Routine of the second thread, which writes data to disk.
        void async_wait_and_fetch()
        {
            while (true)
            {
#ifdef STXXL_BOOST_THREADS
                mutex.lock();
                //wait for fully_written to become false, or termination being requested
                while (fully_written && !termination_requested)
                    cond.wait(mutex);       //wait for a state change
                if (termination_requested)
                {
                    mutex.unlock();
                    return;
                }
                mutex.unlock();
#else
                check_pthread_call(pthread_mutex_lock(&mutex));
                //wait for fully_written to become false, or termination being requested
                while (fully_written && !termination_requested)
                    check_pthread_call(pthread_cond_wait(&cond, &mutex));       //wait for a state change
                if (termination_requested)
                {
                    check_pthread_call(pthread_mutex_unlock(&mutex));
                    return;
                }
                check_pthread_call(pthread_mutex_unlock(&mutex));
#endif

                //fully_written == false

                wait_fetch_job.end = wait_fetch_job.begin;
                unsigned_type i;
                for (i = 0; i < wait_fetch_job.wait_run_size; ++i)
                {   //for each block to wait for
                    //wait for actually only next block
                    wait_all(wait_fetch_job.write_reqs + i, wait_fetch_job.write_reqs + i + 1);
                    //fetch next block into now free block frame
                    //in the mean time, next write request will advance
                    wait_fetch_job.end =
                        fetch(wait_fetch_job.Blocks,
                              wait_fetch_job.end, wait_fetch_job.end + block_type::size);
                }

                //fetch rest
                for ( ; i < wait_fetch_job.read_run_size; ++i)
                {
                    wait_fetch_job.end =
                        fetch(wait_fetch_job.Blocks,
                              wait_fetch_job.end, wait_fetch_job.end + block_type::size);
                    // what happens if out of data? function will return immediately
                }

#ifdef STXXL_BOOST_THREADS
                mutex.lock();
                fully_written = true;
                cond.notify_one();
                mutex.unlock();
#else
                check_pthread_call(pthread_mutex_lock(&mutex));
                fully_written = true;
                check_pthread_call(pthread_cond_signal(&cond)); //wake up other thread, if necessary
                check_pthread_call(pthread_mutex_unlock(&mutex));
#endif
            }
        }

        //the following two functions form a asynchronous fetch()

        //! \brief Write current request into job structure and advance.
        void start_write_read(request_ptr * write_reqs, block_type * Blocks, unsigned_type wait_run_size, unsigned_type read_run_size)
        {
            wait_fetch_job.write_reqs = write_reqs;
            wait_fetch_job.Blocks = Blocks;
            wait_fetch_job.wait_run_size = wait_run_size;
            wait_fetch_job.read_run_size = read_run_size;

#ifdef STXXL_BOOST_THREADS
            mutex.lock();
            fully_written = false;
            mutex.unlock();
            cond.notify_one();
#else
            check_pthread_call(pthread_mutex_lock(&mutex));
            fully_written = false;
            check_pthread_call(pthread_mutex_unlock(&mutex));
            check_pthread_call(pthread_cond_signal(&cond)); //wake up other thread
#endif
        }

        //! \brief Wait for a signal from the other thread.
        //! \returns Number of elements fetched by the other thread.
        blocked_index<block_type::size> wait_write_read()
        {
#ifdef STXXL_BOOST_THREADS
            mutex.lock();
            //wait for fully_written to become true
            while (!fully_written)
                cond.wait(mutex);   //wait for other thread
            mutex.unlock();
#else
            check_pthread_call(pthread_mutex_lock(&mutex));
            //wait for fully_written to become true
            while (!fully_written)
                check_pthread_call(pthread_cond_wait(&cond, &mutex));   //wait for other thread
            check_pthread_call(pthread_mutex_unlock(&mutex));
#endif

            return wait_fetch_job.end;
        }
#endif //STXXL_STREAM_SORT_ASYNCHRONOUS_PULL

        //! \brief Create the object
        //! \param i input stream
        //! \param c comparator object
        //! \param memory_to_use memory amount that is allowed to used by the sorter in bytes
<<<<<<< HEAD
        basic_runs_creator(Input_ & i, Cmp_ c, unsigned_type memory_to_use, bool asynchronous_pull, StartMode start_mode) :
=======
        basic_runs_creator(Input_ & i, Cmp_ c, unsigned_type memory_to_use) :
>>>>>>> f0a3644f
            input(i), cmp(c), m_(memory_to_use / BlockSize_ / sort_memory_usage_factor()), result_computed(false)
#if STXXL_STREAM_SORT_ASYNCHRONOUS_PULL
            , asynchronous_pull(asynchronous_pull)
#endif
#if STXXL_START_PIPELINE_DEFERRED
            , start_mode(start_mode)
#endif
#if STXXL_STREAM_SORT_ASYNCHRONOUS_PULL
#ifdef STXXL_BOOST_THREADS
            , mutex(ul_mutex)
#endif
#endif
            , el_in_run((m_ / 2) * block_type::size)
        {
<<<<<<< HEAD
#if STXXL_STREAM_SORT_ASYNCHRONOUS_PULL
#ifndef STXXL_BOOST_THREADS
            check_pthread_call(pthread_mutex_init(&mutex, 0));
            check_pthread_call(pthread_cond_init(&cond, 0));
#endif
#else
            STXXL_UNUSED(asynchronous_pull);
#endif //STXXL_STREAM_SORT_ASYNCHRONOUS_PULL
#if !STXXL_START_PIPELINE_DEFERRED
            STXXL_UNUSED(start_mode);
#endif
            assert(m_ > 0);
            assert(el_in_run > 0);
            if (!(2 * BlockSize_ * sort_memory_usage_factor() <= memory_to_use)) {
                throw bad_parameter("stxxl::runs_creator<>:runs_creator(): INSUFFICIENT MEMORY provided, please increase parameter 'memory_to_use'");
            }
            assert(c(c.min_value(), c.max_value()));    //consistency of comparator
        }

        //! \brief Destructor.
        virtual ~basic_runs_creator()
        {
#if STXXL_STREAM_SORT_ASYNCHRONOUS_PULL
#ifndef STXXL_BOOST_THREADS
            check_pthread_call(pthread_mutex_destroy(&mutex));
            check_pthread_call(pthread_cond_destroy(&cond));
#endif
#endif //STXXL_STREAM_SORT_ASYNCHRONOUS_PULL
=======
            sort_helper::verify_sentinel_strict_weak_ordering(cmp);
            if (!(2 * BlockSize_ * sort_memory_usage_factor() <= memory_to_use)) {
                throw bad_parameter("stxxl::runs_creator<>:runs_creator(): INSUFFICIENT MEMORY provided, please increase parameter 'memory_to_use'");
            }
            assert(m_ > 0);
>>>>>>> f0a3644f
        }

        //! \brief Returns the sorted runs object
        //! \return Sorted runs object. The result is computed lazily, i.e. on the first call
        //! \remark Returned object is intended to be used by \c runs_merger object as input
        const sorted_runs_type & result()
        {
            if (!result_computed)
            {
#if STXXL_START_PIPELINE_DEFERRED
                if (start_mode == start_deferred)
                    input.start_pull();
#endif
                compute_result();
                result_computed = true;
#ifdef STXXL_PRINT_STAT_AFTER_RF
                STXXL_MSG(*stats::get_instance());
#endif //STXXL_PRINT_STAT_AFTER_RF
            }
            return result_;
        }
    };

    //! \brief Finish the results, i. e. create all runs.
    //!
    //! This is the main routine of this class.
    template <class Input_, class Cmp_, unsigned BlockSize_, class AllocStr_>
<<<<<<< HEAD
    void basic_runs_creator<Input_, Cmp_, BlockSize_, AllocStr_>::
    compute_result()
=======
    void basic_runs_creator<Input_, Cmp_, BlockSize_, AllocStr_>::compute_result()
>>>>>>> f0a3644f
    {
        unsigned_type i = 0;
        unsigned_type m2 = m_ / 2;
        assert(m2 > 0);
        STXXL_VERBOSE1("runs_creator::compute_result m2=" << m2);
        blocked_index<block_type::size> blocks1_length = 0, blocks2_length = 0;

#ifndef STXXL_SMALL_INPUT_PSORT_OPT
        block_type * Blocks1 = new block_type[m2 * 2];
#else

        //read first block
        while (!input.empty() && blocks1_length != block_type::size)
        {
            result_.small_.push_back(*input);
            ++input;
            ++blocks1_length;
        }

        block_type * Blocks1;

        if (blocks1_length == block_type::size && !input.empty())
        {      // enlarge/reallocate Blocks1 array
            Blocks1 = new block_type[m2 * 2];
            std::copy(result_.small_.begin(), result_.small_.end(), Blocks1[0].begin());
            result_.small_.clear();
        }
        else
        {   // whole input fits into one block
            STXXL_VERBOSE1("runs_creator: Small input optimization, input length: " << blocks1_length);
            result_.elements = blocks1_length;
            std::sort(result_.small_.begin(), result_.small_.end(), cmp);
#if STXXL_STREAM_SORT_ASYNCHRONOUS_PULL
            join_waiting_and_fetching();
#endif //STXXL_STREAM_SORT_ASYNCHRONOUS_PULL
            return;
        }
#endif //STXXL_SMALL_INPUT_PSORT_OPT

        blocks1_length = fetch(Blocks1, blocks1_length, el_in_run); //fetch rest, first block already in place
        bool already_empty_after_1_block = input.empty();

        block_type * Blocks2 = Blocks1 + m2;                        //second half

#if STXXL_STREAM_SORT_ASYNCHRONOUS_PULL
        if (asynchronous_pull)
            start_write_read(NULL, Blocks2, 0, m2);                     //no write, just read
#endif //STXXL_STREAM_SORT_ASYNCHRONOUS_PULL

        // sort first run
        sort_run(Blocks1, blocks1_length);
        result_.elements = blocks1_length;

        if (blocks1_length < block_type::size && already_empty_after_1_block) // small input, do not flush it on the disk(s)
        {
            STXXL_VERBOSE1("runs_creator: Small input optimization, input length: " << blocks1_length);
            assert(result_.small_.empty());
            result_.small_.insert(result_.small_.end(), Blocks1[0].begin(), Blocks1[0].begin() + blocks1_length);
            delete[] Blocks1;
#if STXXL_STREAM_SORT_ASYNCHRONOUS_PULL
            join_waiting_and_fetching();
#endif //STXXL_STREAM_SORT_ASYNCHRONOUS_PULL
            return;
        }


        block_manager * bm = block_manager::get_instance();
        request_ptr * write_reqs = new request_ptr[m2];
        run_type run;

        unsigned_type cur_run_size = div_ceil(blocks1_length, block_type::size); // in blocks
        run.resize(cur_run_size);
        bm->new_blocks(AllocStr_(),
                       trigger_entry_iterator<typename run_type::iterator, block_type::raw_size>(run.begin()),
                       trigger_entry_iterator<typename run_type::iterator, block_type::raw_size>(run.end())
                       );

        disk_queues::get_instance()->set_priority_op(disk_queue::WRITE);


        // fill the rest of the last block with max values
        for (blocked_index<block_type::size> rest = blocks1_length; rest != el_in_run; ++rest)
            Blocks1[rest.get_block()][rest.get_offset()] = cmp.max_value();

        //write first run
        for (i = 0; i < cur_run_size; ++i)
        {
            run[i].value = Blocks1[i][0];
            write_reqs[i] = Blocks1[i].write(run[i].bid);
            //STXXL_MSG("BID: "<<run[i].bid<<" val: "<<run[i].value);
        }

        result_.runs_sizes.push_back(blocks1_length);
        result_.runs.push_back(run); // #

        bool already_empty_after_2_blocks = false;  //will be set correctly

#if STXXL_STREAM_SORT_ASYNCHRONOUS_PULL
        if (asynchronous_pull)
        {
            blocks2_length = wait_write_read();

            already_empty_after_2_blocks = input.empty();
            start_write_read(write_reqs, Blocks1, cur_run_size, m2);
        }
#endif //STXXL_STREAM_SORT_ASYNCHRONOUS_PULL

        if (already_empty_after_1_block)
        {
#if STXXL_STREAM_SORT_ASYNCHRONOUS_PULL
        if (asynchronous_pull)
            wait_write_read();  //for Blocks1
        else
#else
            wait_all(write_reqs, write_reqs + cur_run_size);
#endif //STXXL_STREAM_SORT_ASYNCHRONOUS_PULL
            delete[] write_reqs;
            delete[] Blocks1;
#if STXXL_STREAM_SORT_ASYNCHRONOUS_PULL
            join_waiting_and_fetching();
#endif //STXXL_STREAM_SORT_ASYNCHRONOUS_PULL
            return;
        }

        STXXL_VERBOSE1("Filling the second part of the allocated blocks");

        if (!asynchronous_pull)
        {
            blocks2_length = fetch(Blocks2, 0, el_in_run);
            already_empty_after_2_blocks = input.empty();
        }

        result_.elements += blocks2_length;

        if (already_empty_after_2_blocks)
        {                                        //optimization if whole set fits into both halves
            // (re)sort internally and return
            sort_run(Blocks1, result_.elements); // sort first an second run together
#if STXXL_STREAM_SORT_ASYNCHRONOUS_PULL
            if (asynchronous_pull)
                wait_write_read();                   //for Blocks1
            else
#else
                wait_all(write_reqs, write_reqs + cur_run_size);
#endif //STXXL_STREAM_SORT_ASYNCHRONOUS_PULL
            bm->delete_blocks(trigger_entry_iterator<typename run_type::iterator, block_type::raw_size>(run.begin()),
                              trigger_entry_iterator<typename run_type::iterator, block_type::raw_size>(run.end()));

            cur_run_size = div_ceil(result_.elements, block_type::size);
            run.resize(cur_run_size);
            bm->new_blocks(AllocStr_(),
                           trigger_entry_iterator<typename run_type::iterator, block_type::raw_size>(run.begin()),
                           trigger_entry_iterator<typename run_type::iterator, block_type::raw_size>(run.end())
                           );

            // fill the rest of the last block with max values
            for (blocked_index<block_type::size> rest = result_.elements; rest != 2 * el_in_run; ++rest)
                Blocks1[rest.get_block()][rest.get_offset()] = cmp.max_value();

            assert(cur_run_size > m2);

            for (i = 0; i < m2; ++i)
            {
                run[i].value = Blocks1[i][0];
                if (!asynchronous_pull)
                    write_reqs[i]->wait();
                write_reqs[i] = Blocks1[i].write(run[i].bid);
            }

            request_ptr * write_reqs1 = new request_ptr[cur_run_size - m2];

            for ( ; i < cur_run_size; ++i)
            {
                run[i].value = Blocks1[i][0];
                write_reqs1[i - m2] = Blocks1[i].write(run[i].bid);
            }

            result_.runs_sizes[0] = result_.elements;
            result_.runs[0] = run;

            wait_all(write_reqs, write_reqs + m2);
            delete[] write_reqs;
            wait_all(write_reqs1, write_reqs1 + cur_run_size - m2);
            delete[] write_reqs1;

            delete[] Blocks1;

#if STXXL_STREAM_SORT_ASYNCHRONOUS_PULL
            join_waiting_and_fetching();
#endif //STXXL_STREAM_SORT_ASYNCHRONOUS_PULL
            return;
        }

        //more than 2 runs can be filled, i. e. the general case

        sort_run(Blocks2, blocks2_length);

        cur_run_size = div_ceil(blocks2_length, block_type::size); // in blocks, XXX
        run.resize(cur_run_size);
        bm->new_blocks(AllocStr_(),
                       trigger_entry_iterator<typename run_type::iterator, block_type::raw_size>(run.begin()),
                       trigger_entry_iterator<typename run_type::iterator, block_type::raw_size>(run.end())
                       );

#if STXXL_STREAM_SORT_ASYNCHRONOUS_PULL
        if (asynchronous_pull)
            blocks1_length = wait_write_read();
#endif //STXXL_STREAM_SORT_ASYNCHRONOUS_PULL

        for (i = 0; i < cur_run_size; ++i)
        {
            run[i].value = Blocks2[i][0];
            if (!asynchronous_pull)
                write_reqs[i]->wait();
            write_reqs[i] = Blocks2[i].write(run[i].bid);
        }

#if STXXL_STREAM_SORT_ASYNCHRONOUS_PULL
        if (asynchronous_pull)
            start_write_read(write_reqs, Blocks2, cur_run_size, m2);
#endif //STXXL_STREAM_SORT_ASYNCHRONOUS_PULL

        result_.runs_sizes.push_back(blocks2_length);
        result_.runs.push_back(run);

        while ((asynchronous_pull && blocks1_length > 0) ||
               (!asynchronous_pull && !input.empty()))
        {
            if(!asynchronous_pull)
                blocks1_length = fetch(Blocks1, 0, el_in_run);
            sort_run(Blocks1, blocks1_length);
            cur_run_size = div_ceil(blocks1_length, block_type::size); // in blocks
            run.resize(cur_run_size);
            bm->new_blocks(AllocStr_(),
                           trigger_entry_iterator<typename run_type::iterator, block_type::raw_size>(run.begin()),
                           trigger_entry_iterator<typename run_type::iterator, block_type::raw_size>(run.end())
                           );

            // fill the rest of the last block with max values (occurs only on the last run)
            for (blocked_index<block_type::size> rest = blocks1_length; rest != el_in_run; ++rest)
                Blocks1[rest.get_block()][rest.get_offset()] = cmp.max_value();

#if STXXL_STREAM_SORT_ASYNCHRONOUS_PULL
            if (asynchronous_pull)
                blocks2_length = wait_write_read();
#endif //STXXL_STREAM_SORT_ASYNCHRONOUS_PULL

            for (i = 0; i < cur_run_size; ++i)
            {
                run[i].value = Blocks1[i][0];
                if (!asynchronous_pull)
                    write_reqs[i]->wait();
                write_reqs[i] = Blocks1[i].write(run[i].bid);
            }

#if STXXL_STREAM_SORT_ASYNCHRONOUS_PULL
            if (asynchronous_pull)
                start_write_read(write_reqs, Blocks1, cur_run_size, m2);
#endif //STXXL_STREAM_SORT_ASYNCHRONOUS_PULL

            result_.runs_sizes.push_back(blocks1_length);
            result_.elements += blocks1_length;
            result_.runs.push_back(run); // #

            std::swap(Blocks1, Blocks2);
            std::swap(blocks1_length, blocks2_length);
        }

#if STXXL_STREAM_SORT_ASYNCHRONOUS_PULL
        if (asynchronous_pull)
            wait_write_read();
        else
#else
            wait_all(write_reqs, write_reqs + cur_run_size);
#endif //STXXL_STREAM_SORT_ASYNCHRONOUS_PULL
        delete[] write_reqs;
        delete[] ((Blocks1 < Blocks2) ? Blocks1 : Blocks2);

#if STXXL_STREAM_SORT_ASYNCHRONOUS_PULL
        join_waiting_and_fetching();
#endif //STXXL_STREAM_SORT_ASYNCHRONOUS_PULL
    }

<<<<<<< HEAD
#if STXXL_STREAM_SORT_ASYNCHRONOUS_PULL
//! \brief Helper function to call basic_pull::async_pull() in a thread.
    template <
        class Input_,
        class Cmp_,
        unsigned BlockSize_,
        class AllocStr_>
    void * call_async_wait_and_fetch(void * param)
    {
        static_cast<basic_runs_creator<Input_, Cmp_, BlockSize_, AllocStr_> *>(param)->async_wait_and_fetch();
        return NULL;
    }

//! \brief Start pulling data asynchronously.
    template <
        class Input_,
        class Cmp_,
        unsigned BlockSize_,
        class AllocStr_>
    void basic_runs_creator<Input_, Cmp_, BlockSize_, AllocStr_>::start_waiting_and_fetching()
    {
        fully_written = true; //so far, nothing to write
        termination_requested = false;
#ifdef STXXL_BOOST_THREADS
        waiter_and_fetcher = new boost::thread(boost::bind(call_async_wait_and_fetch<Input_, Cmp_, BlockSize_, AllocStr_>, this));
#else
        check_pthread_call(pthread_create(&waiter_and_fetcher, NULL, call_async_wait_and_fetch<Input_, Cmp_, BlockSize_, AllocStr_>, this));
#endif
    }
#endif //STXXL_STREAM_SORT_ASYNCHRONOUS_PULL

=======
>>>>>>> f0a3644f
    //! \brief Forms sorted runs of data from a stream
    //!
    //! Template parameters:
    //! - \c Input_ type of the input stream
    //! - \c Cmp_ type of omparison object used for sorting the runs
    //! - \c BlockSize_ size of blocks used to store the runs
    //! - \c AllocStr_ functor that defines allocation strategy for the runs
    template <
        class Input_,
        class Cmp_,
        unsigned BlockSize_ = STXXL_DEFAULT_BLOCK_SIZE(typename Input_::value_type),
        class AllocStr_ = STXXL_DEFAULT_ALLOC_STRATEGY>
    class runs_creator : public basic_runs_creator<Input_, Cmp_, BlockSize_, AllocStr_>
    {
    private:
        typedef basic_runs_creator<Input_, Cmp_, BlockSize_, AllocStr_> base;

    public:
        typedef typename base::block_type block_type;

    private:
        using base::input;

<<<<<<< HEAD
        virtual blocked_index<block_type::size> fetch(block_type * Blocks, blocked_index<block_type::size> pos, unsigned_type limit)
        {
            while (!input.empty() && pos != limit)
            {
                Blocks[pos.get_block()][pos.get_offset()] = *input;
                ++input;
                ++pos;
            }
            return pos;
        }

    public:
        //! \brief Creates the object
        //! \param i input stream
        //! \param c comparator object
        //! \param memory_to_use memory amount that is allowed to used by the sorter in bytes
        runs_creator(Input_ & i, Cmp_ c, unsigned_type memory_to_use, bool asynchronous_pull = STXXL_STREAM_SORT_ASYNCHRONOUS_PULL_DEFAULT, StartMode start_mode = STXXL_START_PIPELINE_DEFERRED_DEFAULT) : base(i, c, memory_to_use, asynchronous_pull, start_mode)
        {
#if STXXL_STREAM_SORT_ASYNCHRONOUS_PULL
            if (asynchronous_pull)
                base::start_waiting_and_fetching(); //start second thread
#endif //STXXL_STREAM_SORT_ASYNCHRONOUS_PULL
        }
    };

    //! \brief Forms sorted runs of data from a stream
    //!
    //! Template parameters:
    //! - \c Input_ type of the input stream
    //! - \c Cmp_ type of comparison object used for sorting the runs
    //! - \c BlockSize_ size of blocks used to store the runs
    //! - \c AllocStr_ functor that defines allocation strategy for the runs
    template <
        class Input_,
        class Cmp_,
        unsigned BlockSize_ = STXXL_DEFAULT_BLOCK_SIZE(typename Input_::value_type),
        class AllocStr_ = STXXL_DEFAULT_ALLOC_STRATEGY>
    class runs_creator_batch : public basic_runs_creator<Input_, Cmp_, BlockSize_, AllocStr_>
    {
    private:
        typedef basic_runs_creator<Input_, Cmp_, BlockSize_, AllocStr_> base;
        typedef typename base::block_type block_type;

        using base::input;

        virtual blocked_index<block_type::size> fetch(block_type * Blocks, blocked_index<block_type::size> pos, unsigned_type limit)
        {
            unsigned_type length, pos_in_block = pos.get_offset(), block_no = pos.get_block();
            while (((length = input.batch_length()) > 0) && pos != limit)
            {
                length = STXXL_MIN(length, STXXL_MIN(limit - pos, block_type::size - pos_in_block));
                typename block_type::iterator bi = Blocks[block_no].begin() + pos_in_block;
                for (typename Input_::const_iterator i = input.batch_begin(), end = input.batch_begin() + length; i != end; ++i)
                {
                    *bi = *i;
                    ++bi;
                }
                input += length;
                pos += length;
                pos_in_block += length;
                if (pos_in_block == block_type::size)
                {
                    ++block_no;
                    pos_in_block = 0;
                }
            }
            return pos;
        }

=======
>>>>>>> f0a3644f
    public:
        //! \brief Creates the object
        //! \param i input stream
        //! \param c comparator object
        //! \param memory_to_use memory amount that is allowed to used by the sorter in bytes
<<<<<<< HEAD
        runs_creator_batch(Input_ & i, Cmp_ c, unsigned_type memory_to_use, bool asynchronous_pull = STXXL_STREAM_SORT_ASYNCHRONOUS_PULL_DEFAULT, StartMode start_mode = STXXL_START_PIPELINE_DEFERRED_DEFAULT) : base(i, c, memory_to_use, asynchronous_pull, start_mode)
        {
#if STXXL_STREAM_SORT_ASYNCHRONOUS_PULL
            if (asynchronous_pull)
                base::start_waiting_and_fetching(); //start second thread
#endif //STXXL_STREAM_SORT_ASYNCHRONOUS_PULL
        }
=======
        runs_creator(Input_ & i, Cmp_ c, unsigned_type memory_to_use) : base(i, c, memory_to_use)
        { }
>>>>>>> f0a3644f
    };


    //! \brief Input strategy for \c runs_creator class
    //!
    //! This strategy together with \c runs_creator class
    //! allows to create sorted runs
    //! data structure usable for \c runs_merger
    //! pushing elements into the sorter
    //! (using runs_creator::push())
    template <class ValueType_>
    struct use_push
    {
        typedef ValueType_ value_type;
    };

    //! \brief Forms sorted runs of elements passed in push() method
    //!
    //! A specialization of \c runs_creator that
    //! allows to create sorted runs
    //! data structure usable for \c runs_merger from
    //! elements passed in sorted push() method. <BR>
    //! Template parameters:
    //! - \c ValueType_ type of values (parameter for \c use_push strategy)
    //! - \c Cmp_ type of comparison object used for sorting the runs
    //! - \c BlockSize_ size of blocks used to store the runs
    //! - \c AllocStr_ functor that defines allocation strategy for the runs
    template <
        class ValueType_,
        class Cmp_,
        unsigned BlockSize_,
        class AllocStr_>
    class runs_creator<
        use_push<ValueType_>,
        Cmp_,
        BlockSize_,
        AllocStr_>
        : private noncopyable
    {
        Cmp_ cmp;

    public:
        typedef Cmp_ cmp_type;
        typedef ValueType_ value_type;
        typedef BID<BlockSize_> bid_type;
        typedef typed_block<BlockSize_, value_type> block_type;
        typedef sort_helper::trigger_entry<bid_type, value_type> trigger_entry_type;
        typedef sorted_runs<value_type, trigger_entry_type> sorted_runs_type;
        typedef sorted_runs_type result_type;

    private:
        typedef typename sorted_runs_type::run_type run_type;
        sorted_runs_type result_; // stores the result (sorted runs)
        unsigned_type m_;         // memory for internal use in blocks

        bool result_computed;     // true after the result() method was called for the first time

        const unsigned_type m2;
        const unsigned_type el_in_run;
        blocked_index<block_type::size> cur_el;
        block_type * Blocks1;
        block_type * Blocks2;
        request_ptr * write_reqs;
        run_type run;
        volatile bool result_ready;
        //! \brief Wait for push_stop from input, or assume that all input has
        //! arrived when result() is called?
        bool wait_for_stop;

#ifdef STXXL_BOOST_THREADS
        boost::mutex ul_mutex;
        //! \brief Mutex variable, to mutual exclude the other thread.
        boost::unique_lock<boost::mutex> mutex;
        //! \brief Condition variable, to wait for the other thread.
        boost::condition_variable cond;
#else
        //! \brief Mutex variable, to mutual exclude the other thread.
        pthread_mutex_t mutex;
        //! \brief Condition variable, to wait for the other thread.
        pthread_cond_t cond;
#endif

        void sort_run(block_type * run, unsigned_type elements)
        {
            std::sort(make_element_iterator(run, 0),
                      make_element_iterator(run, elements),
                      cmp);
        }

        void compute_result()
        {
            if (cur_el == 0)
                return;

            blocked_index<block_type::size> cur_el_reg = cur_el;
            sort_run(Blocks1, cur_el_reg);
            result_.elements += cur_el_reg;
            if (cur_el_reg < unsigned_type(block_type::size) &&
                unsigned_type(result_.elements) == cur_el_reg)         // small input, do not flush it on the disk(s)
            {
                STXXL_VERBOSE1("runs_creator(use_push): Small input optimization, input length: " << cur_el_reg);
                result_.small_.resize(cur_el_reg);
                std::copy(Blocks1[0].begin(), Blocks1[0].begin() + cur_el_reg, result_.small_.begin());
                return;
            }

            const unsigned_type cur_run_size = div_ceil(cur_el_reg, block_type::size);     // in blocks
            run.resize(cur_run_size);
            block_manager * bm = block_manager::get_instance();
            bm->new_blocks(AllocStr_(),
                           trigger_entry_iterator<typename run_type::iterator, block_type::raw_size>(run.begin()),
                           trigger_entry_iterator<typename run_type::iterator, block_type::raw_size>(run.end())
                           );

            disk_queues::get_instance()->set_priority_op(disk_queue::WRITE);

            result_.runs_sizes.push_back(cur_el_reg);

            // fill the rest of the last block with max values
            for (blocked_index<block_type::size> rest = cur_el_reg; rest != el_in_run; ++rest)
                Blocks1[rest.get_block()][rest.get_offset()] = cmp.max_value();


            unsigned_type i = 0;
            for ( ; i < cur_run_size; ++i)
            {
                run[i].value = Blocks1[i][0];
                if (write_reqs[i].get())
                    write_reqs[i]->wait();

                write_reqs[i] = Blocks1[i].write(run[i].bid);
            }
            result_.runs.push_back(run);

            for (i = 0; i < m2; ++i)
                if (write_reqs[i].get())
                    write_reqs[i]->wait();
        }

        void cleanup()
        {
            delete[] write_reqs;
            delete[] ((Blocks1 < Blocks2) ? Blocks1 : Blocks2);
            write_reqs = NULL;
            Blocks1 = Blocks2 = NULL;
        }

    public:
        //! \brief Creates the object
        //! \param c comparator object
        //! \param memory_to_use memory amount that is allowed to used by the sorter in bytes
        runs_creator(Cmp_ c, unsigned_type memory_to_use, bool wait_for_stop = STXXL_WAIT_FOR_STOP_DEFAULT) :
            cmp(c), m_(memory_to_use / BlockSize_ / sort_memory_usage_factor()), result_computed(false),
            m2(m_ / 2),
            el_in_run(m2 * block_type::size),
            cur_el(0),
            Blocks1(new block_type[m2 * 2]),
            Blocks2(Blocks1 + m2),
            write_reqs(new request_ptr[m2]),
            result_ready(false),
            wait_for_stop(wait_for_stop)
#ifdef STXXL_BOOST_THREADS
            , mutex(ul_mutex)
#endif
        {
<<<<<<< HEAD
            assert(m_ > 0);
            assert(m2 > 0);
            if (!(2 * BlockSize_ * sort_memory_usage_factor() <= memory_to_use)) {
                throw bad_parameter("stxxl::runs_creator<>:runs_creator(): INSUFFICIENT MEMORY provided, please increase parameter 'memory_to_use'");
            }
#ifndef STXXL_BOOST_THREADS
            check_pthread_call(pthread_mutex_init(&mutex, 0));
            check_pthread_call(pthread_cond_init(&cond, 0));
#endif
=======
            sort_helper::verify_sentinel_strict_weak_ordering(cmp);
            if (!(2 * BlockSize_ * sort_memory_usage_factor() <= memory_to_use)) {
                throw bad_parameter("stxxl::runs_creator<>:runs_creator(): INSUFFICIENT MEMORY provided, please increase parameter 'memory_to_use'");
            }
            assert(m2 > 0);
>>>>>>> f0a3644f
        }

        ~runs_creator()
        {
#ifndef STXXL_BOOST_THREADS
            check_pthread_call(pthread_mutex_destroy(&mutex));
            check_pthread_call(pthread_cond_destroy(&cond));
#endif
            if (!result_computed)
                cleanup();
        }

        void start_pull()
        {
            STXXL_VERBOSE1("runs_creator " << this << " starts.");
            //do nothing
        }

        void start_push()
        {
            STXXL_VERBOSE1("runs_creator " << this << " starts push.");
            //do nothing
        }

        //! \brief Adds new element to the sorter
        //! \param val value to be added
        void push(const value_type & val)
        {
            assert(result_computed == false);
            if (cur_el < el_in_run)
            {
                Blocks1[cur_el.get_block()][cur_el.get_offset()] = val;
                ++cur_el;
                return;
            }

            assert(el_in_run == cur_el);
            cur_el = 0;

            //sort and store Blocks1
            sort_run(Blocks1, el_in_run);
            result_.elements += el_in_run;

            const unsigned_type cur_run_size = div_ceil(el_in_run, block_type::size);    // in blocks
            run.resize(cur_run_size);
            block_manager * bm = block_manager::get_instance();
            bm->new_blocks(AllocStr_(),
                           trigger_entry_iterator<typename run_type::iterator, block_type::raw_size>(run.begin()),
                           trigger_entry_iterator<typename run_type::iterator, block_type::raw_size>(run.end())
                           );

            disk_queues::get_instance()->set_priority_op(disk_queue::WRITE);

            result_.runs_sizes.push_back(el_in_run);

            for (unsigned_type i = 0; i < cur_run_size; ++i)
            {
                run[i].value = Blocks1[i][0];
                if (write_reqs[i].get())
                    write_reqs[i]->wait();

                write_reqs[i] = Blocks1[i].write(run[i].bid);
            }

            result_.runs.push_back(run);

            std::swap(Blocks1, Blocks2);

            //remaining element
            push(val);  //recursive call
        }

        unsigned_type push_batch_length()
        {
            return el_in_run - cur_el + 1;
        }

        //! \brief Adds new element to the sorter
        //! \param batch_begin Begin of range to be added.
        //! \param batch_end End of range to be added.
        template <class Iterator>
        void push_batch(Iterator batch_begin, Iterator batch_end)
        {
            assert(result_computed == false);
            assert((batch_end - batch_begin) > 0);

            --batch_end;    //save last element
            unsigned_type block_no = cur_el.get_block(), pos_in_block = cur_el.get_offset();
            while (batch_begin < batch_end)
            {
                unsigned_type length = STXXL_MIN<unsigned_type>(batch_end - batch_begin, block_type::size - pos_in_block);
                typename block_type::iterator bi = Blocks1[block_no].begin() + pos_in_block;
                for (Iterator end = batch_begin + length; batch_begin != end; ++batch_begin)
                {
                    *bi = *batch_begin;
                    ++bi;
                }
                cur_el += length;
                pos_in_block += length;
                assert(pos_in_block <= block_type::size);
                if (pos_in_block == block_type::size)
                {
                    ++block_no;
                    pos_in_block = 0;
                }
            }
            assert(batch_begin == batch_end);
            push(*batch_end);

            return;
        }

        void stop_push()
        {
            STXXL_VERBOSE1("runs_creator use_push " << this << " stops pushing.");
            if (wait_for_stop)
            {
                if (!result_computed)
                {
                    compute_result();
                    result_computed = true;
                    cleanup();
#ifdef STXXL_PRINT_STAT_AFTER_RF
                    STXXL_MSG(*stats::get_instance());
#endif //STXXL_PRINT_STAT_AFTER_RF
#ifdef STXXL_BOOST_THREADS
                    mutex.lock();
                    result_ready = true;
                    cond.notify_one();
                    mutex.unlock();
#else
                    check_pthread_call(pthread_mutex_lock(&mutex));
                    result_ready = true;
                    check_pthread_call(pthread_cond_signal(&cond));
                    check_pthread_call(pthread_mutex_unlock(&mutex));
#endif
                }
            }
        }

        //! \brief Returns the sorted runs object
        //! \return Sorted runs object.
        //! \remark Returned object is intended to be used by \c runs_merger object as input
        const sorted_runs_type & result()
        {
            if (wait_for_stop)
            {
                //work was already done by stop_push
#ifdef STXXL_BOOST_THREADS
                mutex.lock();
                while (!result_ready)
                    cond.wait(mutex);
                mutex.unlock();
#else
                check_pthread_call(pthread_mutex_lock(&mutex));
                while (!result_ready)
                    check_pthread_call(pthread_cond_wait(&cond, &mutex));
                check_pthread_call(pthread_mutex_unlock(&mutex));
#endif
            }
            else
            {
                if (!result_computed)
                {
                    compute_result();
                    result_computed = true;
                    cleanup();
#ifdef STXXL_PRINT_STAT_AFTER_RF
                    STXXL_MSG(*stats::get_instance());
#endif //STXXL_PRINT_STAT_AFTER_RF
                }
            }
            return result_;
        }
    };


    //! \brief Input strategy for \c runs_creator class
    //!
    //! This strategy together with \c runs_creator class
    //! allows to create sorted runs
    //! data structure usable for \c runs_merger from
    //! sequences of elements in sorted order
    template <class ValueType_>
    struct from_sorted_sequences
    {
        typedef ValueType_ value_type;
    };

    //! \brief Forms sorted runs of data taking elements in sorted order (element by element)
    //!
    //! A specialization of \c runs_creator that
    //! allows to create sorted runs
    //! data structure usable for \c runs_merger from
    //! sequences of elements in sorted order. <BR>
    //! Template parameters:
    //! - \c ValueType_ type of values (parameter for \c from_sorted_sequences strategy)
    //! - \c Cmp_ type of comparison object used for sorting the runs
    //! - \c BlockSize_ size of blocks used to store the runs
    //! - \c AllocStr_ functor that defines allocation strategy for the runs
    template <
        class ValueType_,
        class Cmp_,
        unsigned BlockSize_,
        class AllocStr_>
    class runs_creator<
        from_sorted_sequences<ValueType_>,
        Cmp_,
        BlockSize_,
        AllocStr_>
        : private noncopyable
    {
        typedef ValueType_ value_type;
        typedef BID<BlockSize_> bid_type;
        typedef typed_block<BlockSize_, value_type> block_type;
        typedef sort_helper::trigger_entry<bid_type, value_type> trigger_entry_type;
        typedef AllocStr_ alloc_strategy_type;
        Cmp_ cmp;

    public:
        typedef Cmp_ cmp_type;
        typedef sorted_runs<value_type, trigger_entry_type> sorted_runs_type;
        typedef sorted_runs_type result_type;

    private:
        typedef typename sorted_runs_type::run_type run_type;

        sorted_runs_type result_; // stores the result (sorted runs)
        unsigned_type m_;         // memory for internal use in blocks
        buffered_writer<block_type> writer;
        block_type * cur_block;
        unsigned_type offset;
        unsigned_type iblock;
        unsigned_type irun;
        alloc_strategy_type alloc_strategy;  // needs to be reset after each run

    public:
        //! \brief Creates the object
        //! \param c comparator object
        //! \param memory_to_use memory amount that is allowed to used by the sorter in bytes.
        //! Recommended value: 2 * block_size * D
        runs_creator(Cmp_ c, unsigned_type memory_to_use) :
            cmp(c),
            m_(memory_to_use / BlockSize_ / sort_memory_usage_factor()),
            writer(m_, m_ / 2),
            cur_block(writer.get_free_block()),
            offset(0),
            iblock(0),
            irun(0)
        {
            sort_helper::verify_sentinel_strict_weak_ordering(cmp);
            assert(m_ > 0);
            if (!(2 * BlockSize_ * sort_memory_usage_factor() <= memory_to_use)) {
                throw bad_parameter("stxxl::runs_creator<>:runs_creator(): INSUFFICIENT MEMORY provided, please increase parameter 'memory_to_use'");
            }
        }

        //! \brief Adds new element to the current run
        //! \param val value to be added to the current run
        void push(const value_type & val)
        {
            assert(offset < block_type::size);

            (*cur_block)[offset] = val;
            ++offset;

            if (offset == block_type::size)
            {
                // write current block

                block_manager * bm = block_manager::get_instance();
                // allocate space for the block
                result_.runs.resize(irun + 1);
                result_.runs[irun].resize(iblock + 1);
                bm->new_blocks(
                    alloc_strategy,
                    trigger_entry_iterator<typename run_type::iterator, block_type::raw_size>(
                        result_.runs[irun].begin() + iblock),
                    trigger_entry_iterator<typename run_type::iterator, block_type::raw_size>(
                        result_.runs[irun].end()),
                    iblock
                    );

                result_.runs[irun][iblock].value = (*cur_block)[0];         // init trigger
                cur_block = writer.write(cur_block, result_.runs[irun][iblock].bid);
                ++iblock;

                offset = 0;
            }

            ++result_.elements;
        }

        //! \brief Finishes current run and begins new one
        void finish()
        {
            if (offset == 0 && iblock == 0) // current run is empty
                return;


            result_.runs_sizes.resize(irun + 1);
            result_.runs_sizes.back() = iblock * block_type::size + offset;

            if (offset)    // if current block is partially filled
            {
                while (offset != block_type::size)
                {
                    (*cur_block)[offset] = cmp.max_value();
                    ++offset;
                }
                offset = 0;

                block_manager * bm = block_manager::get_instance();
                // allocate space for the block
                result_.runs.resize(irun + 1);
                result_.runs[irun].resize(iblock + 1);
                bm->new_blocks(
                    alloc_strategy,
                    trigger_entry_iterator<typename run_type::iterator, block_type::raw_size>(
                        result_.runs[irun].begin() + iblock),
                    trigger_entry_iterator<typename run_type::iterator, block_type::raw_size>(
                        result_.runs[irun].end()),
                    iblock
                    );

                result_.runs[irun][iblock].value = (*cur_block)[0];         // init trigger
                cur_block = writer.write(cur_block, result_.runs[irun][iblock].bid);
            }
            else
            { }

            alloc_strategy = alloc_strategy_type();  // reinitialize block allocator for the next run
            iblock = 0;
            ++irun;
        }

        //! \brief Returns the sorted runs object
        //! \return Sorted runs object
        //! \remark Returned object is intended to be used by \c runs_merger object as input
        const sorted_runs_type & result()
        {
            finish();
            writer.flush();

            return result_;
        }
    };


    //! \brief Checker for the sorted runs object created by the \c runs_creator .
    //! \param sruns sorted runs object
    //! \param cmp comparison object used for checking the order of elements in runs
    //! \return \c true if runs are sorted, \c false otherwise
    template <class RunsType_, class Cmp_>
    bool check_sorted_runs(RunsType_ & sruns, Cmp_ cmp)
    {
        sort_helper::verify_sentinel_strict_weak_ordering(cmp);
        typedef typename RunsType_::block_type block_type;
        typedef typename block_type::value_type value_type;
        STXXL_VERBOSE1("Elements: " << sruns.elements);
        unsigned_type nruns = sruns.runs.size();
        STXXL_VERBOSE1("Runs: " << nruns);
        unsigned_type irun = 0;
        for (irun = 0; irun < nruns; ++irun)
        {
            const unsigned_type nblocks = sruns.runs[irun].size();
            block_type * blocks = new block_type[nblocks];
            request_ptr * reqs = new request_ptr[nblocks];
            for (unsigned_type j = 0; j < nblocks; ++j)
            {
                reqs[j] = blocks[j].read(sruns.runs[irun][j].bid);
            }
            wait_all(reqs, reqs + nblocks);
            for (unsigned_type j = 0; j < nblocks; ++j)
            {
                if (cmp(blocks[j][0], sruns.runs[irun][j].value) ||
                    cmp(sruns.runs[irun][j].value, blocks[j][0])) //!=
                {
                    STXXL_ERRMSG("check_sorted_runs  wrong trigger in the run");
                    return false;
                }
            }
            if (!stxxl::is_sorted(make_element_iterator(blocks, 0),
                                  make_element_iterator(blocks, sruns.runs_sizes[irun]),
                                  cmp))
            {
                STXXL_ERRMSG("check_sorted_runs  wrong order in the run");
                return false;
            }

            delete[] reqs;
            delete[] blocks;
        }

        STXXL_MSG("Checking runs finished successfully");

        return true;
    }


    ////////////////////////////////////////////////////////////////////////
    //     MERGE RUNS                                                     //
    ////////////////////////////////////////////////////////////////////////

    //! \brief Merges sorted runs
    //!
    //! Template parameters:
    //! - \c RunsType_ type of the sorted runs, available as \c runs_creator::sorted_runs_type ,
    //! - \c Cmp_ type of comparison object used for merging
    //! - \c AllocStr_ allocation strategy used to allocate the blocks for
    //! storing intermediate results if several merge passes are required
    template <class RunsType_,
              class Cmp_,
              class AllocStr_ = STXXL_DEFAULT_ALLOC_STRATEGY>
    class basic_runs_merger : private noncopyable
    {
    protected:
        typedef RunsType_ sorted_runs_type;
        typedef AllocStr_ alloc_strategy;
        typedef typename sorted_runs_type::size_type size_type;
        typedef Cmp_ value_cmp;
        typedef typename sorted_runs_type::run_type run_type;
        typedef typename sorted_runs_type::block_type block_type;
        typedef block_type out_block_type;
        typedef typename block_type::bid_type bid_type;
        typedef block_prefetcher<block_type, typename run_type::iterator> prefetcher_type;
        typedef run_cursor2<block_type, prefetcher_type> run_cursor_type;
        typedef sort_helper::run_cursor2_cmp<block_type, prefetcher_type, value_cmp> run_cursor2_cmp_type;
        typedef loser_tree<run_cursor_type, run_cursor2_cmp_type> loser_tree_type;
        typedef stxxl::int64 diff_type;
        typedef std::pair<typename block_type::iterator, typename block_type::iterator> sequence;
        typedef typename std::vector<sequence>::size_type seqs_size_type;

    public:
        //! \brief Standard stream typedef
        typedef typename sorted_runs_type::value_type value_type;
        typedef const value_type * const_iterator;

    private:
        sorted_runs_type sruns;
        value_cmp cmp;
        size_type elements_remaining;

        out_block_type * current_block;
        unsigned_type buffer_pos;
        value_type current_value;               // cache for the current value

        run_type consume_seq;
        int_type * prefetch_seq;
        prefetcher_type * prefetcher;
        loser_tree_type * losers;
#if STXXL_PARALLEL_MULTIWAY_MERGE
        std::vector<sequence> * seqs;
        std::vector<block_type *> * buffers;
        diff_type num_currently_mergeable;
#endif

#if STXXL_CHECK_ORDER_IN_SORTS
        value_type last_element;
#endif //STXXL_CHECK_ORDER_IN_SORTS
        
        ////////////////////////////////////////////////////////////////////

        void merge_recursively(unsigned_type memory_to_use);

        void deallocate_prefetcher()
        {
            if (prefetcher)
            {
                delete losers;
#if STXXL_PARALLEL_MULTIWAY_MERGE
                delete seqs;
                delete buffers;
#endif
                delete prefetcher;
                delete[] prefetch_seq;
                prefetcher = NULL;
            }
            // free blocks in runs , (or the user should do it?)
            sruns.deallocate_blocks();
        }

        void fill_current_block()
        {
            STXXL_VERBOSE1("fill_current_block");
            if (do_parallel_merge())
            {
#if STXXL_PARALLEL_MULTIWAY_MERGE
// begin of STL-style merging
                //task: merge

                diff_type rest = out_block_type::size;          // elements still to merge for this output block

                do                                                      //while rest > 0 and still elements available
                {
                    if (num_currently_mergeable < rest)
                    {
                        if (!prefetcher || prefetcher->empty())
                        {
                            // anything remaining is already in memory
                            num_currently_mergeable = elements_remaining;
                        }
                        else
                        {
                            num_currently_mergeable = sort_helper::count_elements_less_equal(
                                *seqs, consume_seq[prefetcher->pos()].value, cmp);
                        }
                    }

                    diff_type output_size = STXXL_MIN(num_currently_mergeable, rest);     // at most rest elements

                    STXXL_VERBOSE1("before merge " << output_size);

                    stxxl::parallel::multiway_merge((*seqs).begin(), (*seqs).end(), current_block->end() - rest, cmp, output_size);
                    // sequence iterators are progressed appropriately

                    rest -= output_size;
                    num_currently_mergeable -= output_size;

                    STXXL_VERBOSE1("after merge");

                    sort_helper::refill_or_remove_empty_sequences(*seqs, *buffers, *prefetcher);
                } while (rest > 0 && (*seqs).size() > 0);

#if STXXL_CHECK_ORDER_IN_SORTS
                if (!stxxl::is_sorted(current_block->begin(), current_block->end(), cmp))
                {
                    for (value_type * i = current_block->begin() + 1; i != current_block->end(); ++i)
                        if (cmp(*i, *(i - 1)))
                        {
                            STXXL_VERBOSE1("Error at position " << (i - current_block->begin()));
                        }
                    assert(false);
                }
#endif //STXXL_CHECK_ORDER_IN_SORTS

// end of STL-style merging
#else
                STXXL_THROW_UNREACHABLE();
#endif //STXXL_PARALLEL_MULTIWAY_MERGE
            }
            else
            {
// begin of native merging procedure

                losers->multi_merge(current_block->elem, current_block->elem + STXXL_MIN<size_type>(out_block_type::size, elements_remaining));

// end of native merging procedure
            }
            STXXL_VERBOSE1("current block filled");

            if (elements_remaining <= out_block_type::size)
                deallocate_prefetcher();
        }

    public:
        //! \brief Creates a runs merger object
        //! \param r input sorted runs object
        //! \param c comparison object
        //! \param memory_to_use amount of memory available for the merger in bytes
        basic_runs_merger(const sorted_runs_type & r, value_cmp c, unsigned_type memory_to_use) :
            sruns(r),
            cmp(c),
            elements_remaining(sruns.elements),
            current_block(NULL),
            buffer_pos(0),
            prefetch_seq(NULL),
            prefetcher(NULL),
            losers(NULL)
#if STXXL_PARALLEL_MULTIWAY_MERGE
            , seqs(NULL),
            buffers(NULL),
            num_currently_mergeable(0)
#endif
#if STXXL_CHECK_ORDER_IN_SORTS
            , last_element(cmp.min_value())
#endif //STXXL_CHECK_ORDER_IN_SORTS
        {
            initialize(r, memory_to_use);
        }

    protected:
<<<<<<< HEAD
        //! \brief Creates a runs merger object
        //! \param c comparison object
        //! \param memory_to_use amount of memory available for the merger in bytes
        basic_runs_merger(value_cmp c) :
            cmp(c),
            elements_remaining(0),
            current_block(NULL),
            buffer_pos(0),
            prefetch_seq(NULL),
            prefetcher(NULL),
            losers(NULL)
#if STXXL_PARALLEL_MULTIWAY_MERGE
            , seqs(NULL),
            buffers(NULL),
            num_currently_mergeable(0)
#endif
#if STXXL_CHECK_ORDER_IN_SORTS
            , last_element(cmp.min_value())
#endif //STXXL_CHECK_ORDER_IN_SORTS
        {
        }

        void initialize(const sorted_runs_type & r, unsigned_type memory_to_use)
        {
=======
        void initialize(const sorted_runs_type & r, unsigned_type memory_to_use)
        {
            sort_helper::verify_sentinel_strict_weak_ordering(cmp);

>>>>>>> f0a3644f
            sruns = r;
            elements_remaining = r.elements;

            if (empty())
                return;

            if (!sruns.small_.empty()) // we have a small input < B,
            // that is kept in the main memory
            {
                STXXL_VERBOSE1("basic_runs_merger: small input optimization, input length: " << elements_remaining);
                assert(elements_remaining == size_type(sruns.small_.size()));
                current_block = new out_block_type;
                std::copy(sruns.small_.begin(), sruns.small_.end(), current_block->begin());
                current_value = current_block->elem[0];
                buffer_pos = 1;

                return;
            }

#if STXXL_CHECK_ORDER_IN_SORTS
            assert(check_sorted_runs(r, cmp));
#endif //STXXL_CHECK_ORDER_IN_SORTS

            disk_queues::get_instance()->set_priority_op(disk_queue::WRITE);

            int_type disks_number = config::get_instance()->disks_number();
            unsigned_type min_prefetch_buffers = 2 * disks_number;
            unsigned_type input_buffers = (memory_to_use > sizeof(out_block_type) ? memory_to_use - sizeof(out_block_type) : 0) / block_type::raw_size;
            unsigned_type nruns = sruns.runs.size();

            if (input_buffers < nruns + min_prefetch_buffers)
            {
                // can not merge runs in one pass
                // merge recursively:
                STXXL_ERRMSG("The implementation of sort requires more than one merge pass, therefore for a better");
                STXXL_ERRMSG("efficiency decrease block size of run storage (a parameter of the run_creator)");
                STXXL_ERRMSG("or increase the amount memory dedicated to the merger.");
                STXXL_ERRMSG("m = " << input_buffers << " nruns=" << nruns << " prefetch_blocks=" << min_prefetch_buffers);

                // insufficient memory, can not merge at all
                if (input_buffers < min_prefetch_buffers + 2) {
                    STXXL_ERRMSG("The merger requires memory to store at least two blocks internally. Aborting.");
                    abort();
                }

                merge_recursively(memory_to_use);

                nruns = sruns.runs.size();
            }

            assert(nruns + min_prefetch_buffers <= input_buffers);

            unsigned_type i;
            unsigned_type prefetch_seq_size = 0;
            for (i = 0; i < nruns; ++i)
            {
                prefetch_seq_size += sruns.runs[i].size();
            }

            consume_seq.resize(prefetch_seq_size);
            prefetch_seq = new int_type[prefetch_seq_size];

            typename run_type::iterator copy_start = consume_seq.begin();
            for (i = 0; i < nruns; ++i)
            {
                copy_start = std::copy(
                    sruns.runs[i].begin(),
                    sruns.runs[i].end(),
                    copy_start);
            }

            std::stable_sort(consume_seq.begin(), consume_seq.end(),
                             sort_helper::trigger_entry_cmp<bid_type, value_type, value_cmp>(cmp) _STXXL_SORT_TRIGGER_FORCE_SEQUENTIAL);

            const unsigned_type n_prefetch_buffers = STXXL_MAX(min_prefetch_buffers, input_buffers - nruns);


#if STXXL_SORT_OPTIMAL_PREFETCHING
            // heuristic
            const int_type n_opt_prefetch_buffers = min_prefetch_buffers + (3 * (n_prefetch_buffers - min_prefetch_buffers)) / 10;

            compute_prefetch_schedule(
                consume_seq,
                prefetch_seq,
                n_opt_prefetch_buffers,
                disks_number);
#else
            for (i = 0; i < prefetch_seq_size; ++i)
                prefetch_seq[i] = i;
#endif //STXXL_SORT_OPTIMAL_PREFETCHING

            prefetcher = new prefetcher_type(
                consume_seq.begin(),
                consume_seq.end(),
                prefetch_seq,
                STXXL_MIN(nruns + n_prefetch_buffers, prefetch_seq_size));

            if (do_parallel_merge())
            {
#if STXXL_PARALLEL_MULTIWAY_MERGE
// begin of STL-style merging
                seqs = new std::vector<sequence>(nruns);
                buffers = new std::vector<block_type *>(nruns);

                for (unsigned_type i = 0; i < nruns; ++i)                                       //initialize sequences
                {
                    (*buffers)[i] = prefetcher->pull_block();                                   //get first block of each run
                    (*seqs)[i] = std::make_pair((*buffers)[i]->begin(), (*buffers)[i]->end());  //this memory location stays the same, only the data is exchanged
                }

// end of STL-style merging
#else
                STXXL_THROW_UNREACHABLE();
#endif //STXXL_PARALLEL_MULTIWAY_MERGE
            }
            else
            {
// begin of native merging procedure

                losers = new loser_tree_type(prefetcher, nruns, run_cursor2_cmp_type(cmp));
// end of native merging procedure
            }

            current_block = new out_block_type;
            fill_current_block();

            current_value = current_block->elem[0];
            buffer_pos = 1;
        }

    public:
        //! \brief Standard stream method
        bool empty() const
        {
            return elements_remaining == 0;
        }

        //! \brief Standard stream method
        const value_type & operator * () const
        {
            assert(!empty());
            return current_value;
        }

        //! \brief Standard stream method
<<<<<<< HEAD
        const value_type * operator -> () const
        {
            assert(!empty());
            return &current_value;
        }

        //! \brief Standard stream method
        basic_runs_merger & operator ++ () // preincrement operator
=======
        basic_runs_merger & operator ++ ()  // preincrement operator
>>>>>>> f0a3644f
        {
            assert(!empty());

            --elements_remaining;

            if (buffer_pos != out_block_type::size)
            {
//              printf("single %lld\n", out_block_type::size - buffer_pos);
                current_value = current_block->elem[buffer_pos];
                ++buffer_pos;
            }
            else
            {
                if (!empty())
                {
                    fill_current_block();

#if STXXL_CHECK_ORDER_IN_SORTS
                    assert(stxxl::is_sorted(current_block->elem, current_block->elem + current_block->size, cmp));
                    assert(!cmp(current_block->elem[0], current_value));
#endif //STXXL_CHECK_ORDER_IN_SORTS
                    current_value = current_block->elem[0];
                    buffer_pos = 1;
                }
            }


#if STXXL_CHECK_ORDER_IN_SORTS
            if (!empty())
            {
                assert(!cmp(current_value, last_element));
                last_element = current_value;
            }
#endif //STXXL_CHECK_ORDER_IN_SORTS

            return *this;
        }


        //! \brief Batched stream method.
        unsigned_type batch_length()
        {
            return STXXL_MIN<unsigned_type>(out_block_type::size - buffer_pos + 1, elements_remaining);
        }

        //! \brief Batched stream method.
        const_iterator batch_begin()
        {
            return current_block->elem + buffer_pos - 1;
        }

        //! \brief Batched stream method.
        const value_type & operator [] (unsigned_type index)
        {
            assert(index < batch_length());
            return *(current_block->elem + buffer_pos - 1 + index);
        }

        //! \brief Batched stream method.
        basic_runs_merger & operator += (unsigned_type length)
        {
            assert(length > 0);

            elements_remaining -= (length - 1);
            buffer_pos += (length - 1);

            assert(elements_remaining > 0);
            assert(buffer_pos <= out_block_type::size);

            operator ++ ();

            return *this;
        }

        //! \brief Destructor
        //! \remark Deallocates blocks of the input sorted runs object
        virtual ~basic_runs_merger()
        {
            deallocate_prefetcher();

            if (current_block)
                delete current_block;
        }
    };


    template <class RunsType_, class Cmp_, class AllocStr_>
    void basic_runs_merger<RunsType_, Cmp_, AllocStr_>::merge_recursively(unsigned_type memory_to_use)
    {
        block_manager * bm = block_manager::get_instance();
        unsigned_type ndisks = config::get_instance()->disks_number();
        unsigned_type nwrite_buffers = 2 * ndisks;
        unsigned_type memory_for_write_buffers = nwrite_buffers * sizeof(block_type);

        // memory consumption of the recursive merger (uses block_type as out_block_type)
        unsigned_type recursive_merger_memory_prefetch_buffers = 2 * ndisks * sizeof(block_type);
        unsigned_type recursive_merger_memory_out_block = sizeof(block_type);
        unsigned_type memory_for_buffers = memory_for_write_buffers
                                           + recursive_merger_memory_prefetch_buffers
                                           + recursive_merger_memory_out_block;
        // maximum arity in the recursive merger
        unsigned_type max_arity = (memory_to_use > memory_for_buffers ? memory_to_use - memory_for_buffers : 0) / block_type::raw_size;

        unsigned_type nruns = sruns.runs.size();
        const unsigned_type merge_factor = optimal_merge_factor(nruns, max_arity);
        assert(merge_factor > 1);
        assert(merge_factor <= max_arity);
        while (nruns > max_arity)
        {
            unsigned_type new_nruns = div_ceil(nruns, merge_factor);
            STXXL_VERBOSE("Starting new merge phase: nruns: " << nruns <<
                          " opt_merge_factor: " << merge_factor << " max_arity: " << max_arity << " new_nruns: " << new_nruns);

            sorted_runs_type new_runs;
            new_runs.runs.resize(new_nruns);
            new_runs.runs_sizes.resize(new_nruns);
            new_runs.elements = sruns.elements;

            unsigned_type runs_left = nruns;
            unsigned_type cur_out_run = 0;
            unsigned_type elements_in_new_run = 0;

            while (runs_left > 0)
            {
                int_type runs2merge = STXXL_MIN(runs_left, merge_factor);
                elements_in_new_run = 0;
                for (unsigned_type i = nruns - runs_left; i < (nruns - runs_left + runs2merge); ++i)
                {
                    elements_in_new_run += sruns.runs_sizes[i];
                }
                const unsigned_type blocks_in_new_run1 = div_ceil(elements_in_new_run, block_type::size);

                new_runs.runs_sizes[cur_out_run] = elements_in_new_run;
                // allocate run
                new_runs.runs[cur_out_run++].resize(blocks_in_new_run1);
                runs_left -= runs2merge;
            }

            // allocate blocks for the new runs
            for (unsigned_type i = 0; i < new_runs.runs.size(); ++i)
                bm->new_blocks(alloc_strategy(),
                               trigger_entry_iterator<typename run_type::iterator, block_type::raw_size>(new_runs.runs[i].begin()),
                               trigger_entry_iterator<typename run_type::iterator, block_type::raw_size>(new_runs.runs[i].end()));


            // merge all
            runs_left = nruns;
            cur_out_run = 0;
            size_type elements_left = sruns.elements;

            while (runs_left > 0)
            {
                unsigned_type runs2merge = STXXL_MIN(runs_left, merge_factor);
                STXXL_VERBOSE("Merging " << runs2merge << " runs");

                sorted_runs_type cur_runs;
                cur_runs.runs.resize(runs2merge);
                cur_runs.runs_sizes.resize(runs2merge);

                std::copy(sruns.runs.begin() + nruns - runs_left,
                          sruns.runs.begin() + nruns - runs_left + runs2merge,
                          cur_runs.runs.begin());
                std::copy(sruns.runs_sizes.begin() + nruns - runs_left,
                          sruns.runs_sizes.begin() + nruns - runs_left + runs2merge,
                          cur_runs.runs_sizes.begin());

                runs_left -= runs2merge;
                /*
                   cur_runs.elements = (runs_left)?
                   (new_runs.runs[cur_out_run].size()*block_type::size):
                   (elements_left);
                 */
                cur_runs.elements = new_runs.runs_sizes[cur_out_run];
                elements_left -= cur_runs.elements;

                if (runs2merge > 1)
                {
                    basic_runs_merger<RunsType_, Cmp_, AllocStr_> merger(cur_runs, cmp, memory_to_use - memory_for_write_buffers);

                    {   // make sure everything is being destroyed in right time
                        buf_ostream<block_type, typename run_type::iterator> out(
                            new_runs.runs[cur_out_run].begin(),
                            nwrite_buffers);

                        blocked_index<block_type::size> cnt = 0;
                        const unsigned_type cnt_max = cur_runs.elements;

                        while (cnt != cnt_max)
                        {
                            *out = *merger;
                            if ((cnt.get_offset()) == 0)   // have to write the trigger value
                                new_runs.runs[cur_out_run][cnt.get_block()].value = *merger;

                            ++cnt;
                            ++out;
                            ++merger;
                        }
                        assert(merger.empty());

                        while (cnt.get_offset())
                        {
                            *out = cmp.max_value();
                            ++out;
                            ++cnt;
                        }
                    }
                }
                else
                {
                    bm->delete_blocks(
                        trigger_entry_iterator<typename run_type::iterator, block_type::raw_size>(
                            new_runs.runs.back().begin()),
                        trigger_entry_iterator<typename run_type::iterator, block_type::raw_size>(
                            new_runs.runs.back().end()));

                    assert(cur_runs.runs.size() == 1);

                    std::copy(cur_runs.runs.front().begin(),
                              cur_runs.runs.front().end(),
                              new_runs.runs.back().begin());
                    new_runs.runs_sizes.back() = cur_runs.runs_sizes.front();
                }

                ++cur_out_run;
            }
            assert(elements_left == 0);

            nruns = new_nruns;
            sruns = new_runs;
        }
    }


    //! \brief Merges sorted runs
    //!
    //! Template parameters:
    //! - \c RunsType_ type of the sorted runs, available as \c runs_creator::sorted_runs_type ,
    //! - \c Cmp_ type of comparison object used for merging
    //! - \c AllocStr_ allocation strategy used to allocate the blocks for
    //! storing intermediate results if several merge passes are required
    template <class RunsType_,
              class Cmp_,
              class AllocStr_ = STXXL_DEFAULT_ALLOC_STRATEGY>
    class runs_merger : public basic_runs_merger<RunsType_, Cmp_, AllocStr_>
    {
    private:
        typedef RunsType_ sorted_runs_type;
        typedef basic_runs_merger<RunsType_, Cmp_, AllocStr_> base;
        typedef typename base::value_cmp value_cmp;
        typedef typename base::block_type block_type;

<<<<<<< HEAD
        unsigned_type memory_to_use;
        const sorted_runs_type & sruns;

=======
>>>>>>> f0a3644f
    public:
        //! \brief Creates a runs merger object
        //! \param r input sorted runs object
        //! \param c comparison object
        //! \param memory_to_use amount of memory available for the merger in bytes
<<<<<<< HEAD
        runs_merger(const sorted_runs_type & r, value_cmp c, unsigned_type memory_to_use, StartMode start_mode = STXXL_START_PIPELINE_DEFERRED_DEFAULT) :
            base(c),
            memory_to_use(memory_to_use),
            sruns(r)
        {
            if (start_mode == start_immediately)
                base::initialize(r, memory_to_use);
        }

        void start_pull()
        {
            STXXL_VERBOSE0("runs_merger " << this << " starts.");
            base::initialize(sruns, memory_to_use);
            STXXL_VERBOSE0("runs_merger " << this << " run formation done.");
        }
    };


    //! \brief Merges sorted runs
    //!
    //! Template parameters:
    //! - \c RunsType_ type of the sorted runs, available as \c runs_creator::sorted_runs_type ,
    //! - \c Cmp_ type of comparison object used for merging
    //! - \c AllocStr_ allocation strategy used to allocate the blocks for
    //! storing intermediate results if several merge passes are required
    template <class RunsCreator_,
              class Cmp_,
              class AllocStr_ = STXXL_DEFAULT_ALLOC_STRATEGY>
    class startable_runs_merger : public basic_runs_merger<typename RunsCreator_::sorted_runs_type, Cmp_, AllocStr_>
    {
    private:
        typedef basic_runs_merger<typename RunsCreator_::sorted_runs_type, Cmp_, AllocStr_> base;
        typedef typename base::value_cmp value_cmp;
        typedef typename base::block_type block_type;

        unsigned_type memory_to_use;
        RunsCreator_ & rc;

    public:
        //! \brief Creates a runs merger object
        //! \param rc Runs creator.
        //! \param c Comparison object.
        //! \param memory_to_use Amount of memory available for the merger in bytes.
        startable_runs_merger(RunsCreator_ & rc, value_cmp c, unsigned_type memory_to_use, StartMode start_mode = STXXL_START_PIPELINE_DEFERRED_DEFAULT) :
            base(c),
            memory_to_use(memory_to_use),
            rc(rc)
        {
            if (start_mode == start_immediately)
                base::initialize(rc.result(), memory_to_use);
        }

        void start_pull()
        {
            STXXL_VERBOSE1("runs_merger " << this << " starts.");
            base::initialize(rc.result(), memory_to_use);
            STXXL_VERBOSE1("runs_merger " << this << " run formation done.");
=======
        runs_merger(const sorted_runs_type & r, value_cmp c, unsigned_type memory_to_use) :
            base(r, c, memory_to_use)
        {
>>>>>>> f0a3644f
        }
    };


    ////////////////////////////////////////////////////////////////////////
    //     SORT                                                           //
    ////////////////////////////////////////////////////////////////////////

    //! \brief Produces sorted stream from input stream
    //!
    //! Template parameters:
    //! - \c Input_ type of the input stream
    //! - \c Cmp_ type of comparison object used for sorting the runs
    //! - \c BlockSize_ size of blocks used to store the runs
    //! - \c AllocStr_ functor that defines allocation strategy for the runs
    //! \remark Implemented as the composition of \c runs_creator and \c runs_merger .
    template <class Input_,
              class Cmp_,
              unsigned BlockSize_ = STXXL_DEFAULT_BLOCK_SIZE(typename Input_::value_type),
              class AllocStr_ = STXXL_DEFAULT_ALLOC_STRATEGY,
              class runs_creator_type = runs_creator<Input_, Cmp_, BlockSize_, AllocStr_> >
    class sort : public noncopyable
    {
        typedef typename runs_creator_type::sorted_runs_type sorted_runs_type;
        typedef startable_runs_merger<runs_creator_type, Cmp_, AllocStr_> runs_merger_type;

        runs_creator_type creator;
        runs_merger_type merger;
        Cmp_ & c;
        unsigned_type memory_to_use_m;
        Input_ & input;

    public:
        //! \brief Standard stream typedef
        typedef typename Input_::value_type value_type;
        typedef typename runs_merger_type::const_iterator const_iterator;

        typedef sorted_runs_type result_type;

        //! \brief Creates the object
        //! \param in input stream
        //! \param c comparator object
        //! \param memory_to_use memory amount that is allowed to used by the sorter in bytes
<<<<<<< HEAD
        sort(Input_ & in, Cmp_ c, unsigned_type memory_to_use, bool asynchronous_pull = STXXL_STREAM_SORT_ASYNCHRONOUS_PULL_DEFAULT, StartMode start_mode = STXXL_START_PIPELINE_DEFERRED_DEFAULT) :
            creator(in, c, memory_to_use, asynchronous_pull, start_mode),
            merger(creator, c, memory_to_use, start_mode),
            c(c),
            memory_to_use_m(memory_to_use),
            input(in)
        { }
=======
        sort(Input_ & in, Cmp_ c, unsigned_type memory_to_use) :
            creator(in, c, memory_to_use),
            merger(creator.result(), c, memory_to_use)
        {
            sort_helper::verify_sentinel_strict_weak_ordering(c);
        }
>>>>>>> f0a3644f

        //! \brief Creates the object
        //! \param in input stream
        //! \param c comparator object
        //! \param memory_to_use_rc memory amount that is allowed to used by the runs creator in bytes
        //! \param memory_to_use_m memory amount that is allowed to used by the merger in bytes
<<<<<<< HEAD
        sort(Input_ & in, Cmp_ c, unsigned_type memory_to_use_rc, unsigned_type memory_to_use_m, bool asynchronous_pull = STXXL_STREAM_SORT_ASYNCHRONOUS_PULL_DEFAULT, StartMode start_mode = STXXL_START_PIPELINE_DEFERRED_DEFAULT) :
            creator(in, c, memory_to_use_rc, asynchronous_pull, start_mode),
            merger(creator, c, memory_to_use_m, start_mode),
            c(c),
            memory_to_use_m(memory_to_use_m),
            input(in)
        { }
=======
        sort(Input_ & in, Cmp_ c, unsigned_type memory_to_use_rc, unsigned_type memory_to_use_m) :
            creator(in, c, memory_to_use_rc),
            merger(creator.result(), c, memory_to_use_m)
        {
            sort_helper::verify_sentinel_strict_weak_ordering(c);
        }
>>>>>>> f0a3644f

        //! \brief Standard stream method
        void start_pull()
        {
            STXXL_VERBOSE1("sort " << this << " starts.");
            merger.start_pull();
        }

        //! \brief Standard stream method
        bool empty() const
        {
            return merger.empty();
        }

        //! \brief Standard stream method
        const value_type & operator * () const
        {
            assert(!empty());
            return *merger;
        }

        const value_type * operator -> () const
        {
            assert(!empty());
            return merger.operator -> ();
        }

        //! \brief Standard stream method
        sort & operator ++ ()
        {
            ++merger;
            return *this;
        }


        //! \brief Batched stream method.
        unsigned_type batch_length()
        {
            return merger.batch_length();
        }

        //! \brief Batched stream method.
        const_iterator batch_begin()
        {
            return merger.batch_begin();
        }

        //! \brief Batched stream method.
        const value_type & operator [] (unsigned_type index)
        {
            return merger[index];
        }

        //! \brief Batched stream method.
        sort & operator += (unsigned_type size)
        {
            merger += size;
            return *this;
        }
    };

    //! \brief Computes sorted runs type from value type and block size
    //!
    //! Template parameters
    //! - \c ValueType_ type of values ins sorted runs
    //! - \c BlockSize_ size of blocks where sorted runs stored
    template <
        class ValueType_,
        unsigned BlockSize_>
    class compute_sorted_runs_type
    {
        typedef ValueType_ value_type;
        typedef BID<BlockSize_> bid_type;
        typedef sort_helper::trigger_entry<bid_type, value_type> trigger_entry_type;

    public:
        typedef sorted_runs<value_type, trigger_entry_type> result;
    };

//! \}
}

//! \addtogroup stlalgo
//! \{

//! \brief Sorts range of any random access iterators externally

//! \param begin iterator pointing to the first element of the range
//! \param end iterator pointing to the last+1 element of the range
//! \param cmp comparison object
//! \param MemSize memory to use for sorting (in bytes)
//! \param AS allocation strategy
//!
//! The \c BlockSize template parameter defines the block size to use (in bytes)
//! \warning Slower than External Iterator Sort
template <unsigned BlockSize,
          class RandomAccessIterator,
          class CmpType,
          class AllocStr>
void sort(RandomAccessIterator begin,
          RandomAccessIterator end,
          CmpType cmp,
          unsigned_type MemSize,
          AllocStr AS)
{
    STXXL_UNUSED(AS);
#ifdef BOOST_MSVC
    typedef typename streamify_traits<RandomAccessIterator>::stream_type InputType;
#else
    typedef __typeof__(stream::streamify(begin, end)) InputType;
#endif //BOOST_MSVC
    InputType Input(begin, end);
    typedef stream::sort<InputType, CmpType, BlockSize, AllocStr> sorter_type;
    sorter_type Sort(Input, cmp, MemSize);
    stream::materialize(Sort, begin);
}

//! \}

__STXXL_END_NAMESPACE

#endif // !STXXL_SORT_STREAM_HEADER
// vim: et:ts=4:sw=4<|MERGE_RESOLUTION|>--- conflicted
+++ resolved
@@ -330,11 +330,7 @@
         //! \param i input stream
         //! \param c comparator object
         //! \param memory_to_use memory amount that is allowed to used by the sorter in bytes
-<<<<<<< HEAD
         basic_runs_creator(Input_ & i, Cmp_ c, unsigned_type memory_to_use, bool asynchronous_pull, StartMode start_mode) :
-=======
-        basic_runs_creator(Input_ & i, Cmp_ c, unsigned_type memory_to_use) :
->>>>>>> f0a3644f
             input(i), cmp(c), m_(memory_to_use / BlockSize_ / sort_memory_usage_factor()), result_computed(false)
 #if STXXL_STREAM_SORT_ASYNCHRONOUS_PULL
             , asynchronous_pull(asynchronous_pull)
@@ -349,7 +345,7 @@
 #endif
             , el_in_run((m_ / 2) * block_type::size)
         {
-<<<<<<< HEAD
+            sort_helper::verify_sentinel_strict_weak_ordering(cmp);
 #if STXXL_STREAM_SORT_ASYNCHRONOUS_PULL
 #ifndef STXXL_BOOST_THREADS
             check_pthread_call(pthread_mutex_init(&mutex, 0));
@@ -361,12 +357,11 @@
 #if !STXXL_START_PIPELINE_DEFERRED
             STXXL_UNUSED(start_mode);
 #endif
-            assert(m_ > 0);
             assert(el_in_run > 0);
             if (!(2 * BlockSize_ * sort_memory_usage_factor() <= memory_to_use)) {
                 throw bad_parameter("stxxl::runs_creator<>:runs_creator(): INSUFFICIENT MEMORY provided, please increase parameter 'memory_to_use'");
             }
-            assert(c(c.min_value(), c.max_value()));    //consistency of comparator
+            assert(m_ > 0);
         }
 
         //! \brief Destructor.
@@ -378,13 +373,6 @@
             check_pthread_call(pthread_cond_destroy(&cond));
 #endif
 #endif //STXXL_STREAM_SORT_ASYNCHRONOUS_PULL
-=======
-            sort_helper::verify_sentinel_strict_weak_ordering(cmp);
-            if (!(2 * BlockSize_ * sort_memory_usage_factor() <= memory_to_use)) {
-                throw bad_parameter("stxxl::runs_creator<>:runs_creator(): INSUFFICIENT MEMORY provided, please increase parameter 'memory_to_use'");
-            }
-            assert(m_ > 0);
->>>>>>> f0a3644f
         }
 
         //! \brief Returns the sorted runs object
@@ -412,12 +400,7 @@
     //!
     //! This is the main routine of this class.
     template <class Input_, class Cmp_, unsigned BlockSize_, class AllocStr_>
-<<<<<<< HEAD
-    void basic_runs_creator<Input_, Cmp_, BlockSize_, AllocStr_>::
-    compute_result()
-=======
     void basic_runs_creator<Input_, Cmp_, BlockSize_, AllocStr_>::compute_result()
->>>>>>> f0a3644f
     {
         unsigned_type i = 0;
         unsigned_type m2 = m_ / 2;
@@ -701,7 +684,6 @@
 #endif //STXXL_STREAM_SORT_ASYNCHRONOUS_PULL
     }
 
-<<<<<<< HEAD
 #if STXXL_STREAM_SORT_ASYNCHRONOUS_PULL
 //! \brief Helper function to call basic_pull::async_pull() in a thread.
     template <
@@ -733,8 +715,6 @@
     }
 #endif //STXXL_STREAM_SORT_ASYNCHRONOUS_PULL
 
-=======
->>>>>>> f0a3644f
     //! \brief Forms sorted runs of data from a stream
     //!
     //! Template parameters:
@@ -758,7 +738,6 @@
     private:
         using base::input;
 
-<<<<<<< HEAD
         virtual blocked_index<block_type::size> fetch(block_type * Blocks, blocked_index<block_type::size> pos, unsigned_type limit)
         {
             while (!input.empty() && pos != limit)
@@ -828,14 +807,11 @@
             return pos;
         }
 
-=======
->>>>>>> f0a3644f
     public:
         //! \brief Creates the object
         //! \param i input stream
         //! \param c comparator object
         //! \param memory_to_use memory amount that is allowed to used by the sorter in bytes
-<<<<<<< HEAD
         runs_creator_batch(Input_ & i, Cmp_ c, unsigned_type memory_to_use, bool asynchronous_pull = STXXL_STREAM_SORT_ASYNCHRONOUS_PULL_DEFAULT, StartMode start_mode = STXXL_START_PIPELINE_DEFERRED_DEFAULT) : base(i, c, memory_to_use, asynchronous_pull, start_mode)
         {
 #if STXXL_STREAM_SORT_ASYNCHRONOUS_PULL
@@ -843,10 +819,6 @@
                 base::start_waiting_and_fetching(); //start second thread
 #endif //STXXL_STREAM_SORT_ASYNCHRONOUS_PULL
         }
-=======
-        runs_creator(Input_ & i, Cmp_ c, unsigned_type memory_to_use) : base(i, c, memory_to_use)
-        { }
->>>>>>> f0a3644f
     };
 
 
@@ -1012,23 +984,17 @@
             , mutex(ul_mutex)
 #endif
         {
-<<<<<<< HEAD
+            sort_helper::verify_sentinel_strict_weak_ordering(cmp);
             assert(m_ > 0);
             assert(m2 > 0);
             if (!(2 * BlockSize_ * sort_memory_usage_factor() <= memory_to_use)) {
                 throw bad_parameter("stxxl::runs_creator<>:runs_creator(): INSUFFICIENT MEMORY provided, please increase parameter 'memory_to_use'");
             }
+            assert(m2 > 0);
 #ifndef STXXL_BOOST_THREADS
             check_pthread_call(pthread_mutex_init(&mutex, 0));
             check_pthread_call(pthread_cond_init(&cond, 0));
 #endif
-=======
-            sort_helper::verify_sentinel_strict_weak_ordering(cmp);
-            if (!(2 * BlockSize_ * sort_memory_usage_factor() <= memory_to_use)) {
-                throw bad_parameter("stxxl::runs_creator<>:runs_creator(): INSUFFICIENT MEMORY provided, please increase parameter 'memory_to_use'");
-            }
-            assert(m2 > 0);
->>>>>>> f0a3644f
         }
 
         ~runs_creator()
@@ -1611,7 +1577,6 @@
         }
 
     protected:
-<<<<<<< HEAD
         //! \brief Creates a runs merger object
         //! \param c comparison object
         //! \param memory_to_use amount of memory available for the merger in bytes
@@ -1636,12 +1601,8 @@
 
         void initialize(const sorted_runs_type & r, unsigned_type memory_to_use)
         {
-=======
-        void initialize(const sorted_runs_type & r, unsigned_type memory_to_use)
-        {
             sort_helper::verify_sentinel_strict_weak_ordering(cmp);
 
->>>>>>> f0a3644f
             sruns = r;
             elements_remaining = r.elements;
 
@@ -1787,7 +1748,6 @@
         }
 
         //! \brief Standard stream method
-<<<<<<< HEAD
         const value_type * operator -> () const
         {
             assert(!empty());
@@ -1795,10 +1755,7 @@
         }
 
         //! \brief Standard stream method
-        basic_runs_merger & operator ++ () // preincrement operator
-=======
         basic_runs_merger & operator ++ ()  // preincrement operator
->>>>>>> f0a3644f
         {
             assert(!empty());
 
@@ -2050,18 +2007,14 @@
         typedef typename base::value_cmp value_cmp;
         typedef typename base::block_type block_type;
 
-<<<<<<< HEAD
         unsigned_type memory_to_use;
         const sorted_runs_type & sruns;
 
-=======
->>>>>>> f0a3644f
     public:
         //! \brief Creates a runs merger object
         //! \param r input sorted runs object
         //! \param c comparison object
         //! \param memory_to_use amount of memory available for the merger in bytes
-<<<<<<< HEAD
         runs_merger(const sorted_runs_type & r, value_cmp c, unsigned_type memory_to_use, StartMode start_mode = STXXL_START_PIPELINE_DEFERRED_DEFAULT) :
             base(c),
             memory_to_use(memory_to_use),
@@ -2119,11 +2072,6 @@
             STXXL_VERBOSE1("runs_merger " << this << " starts.");
             base::initialize(rc.result(), memory_to_use);
             STXXL_VERBOSE1("runs_merger " << this << " run formation done.");
-=======
-        runs_merger(const sorted_runs_type & r, value_cmp c, unsigned_type memory_to_use) :
-            base(r, c, memory_to_use)
-        {
->>>>>>> f0a3644f
         }
     };
 
@@ -2167,44 +2115,30 @@
         //! \param in input stream
         //! \param c comparator object
         //! \param memory_to_use memory amount that is allowed to used by the sorter in bytes
-<<<<<<< HEAD
         sort(Input_ & in, Cmp_ c, unsigned_type memory_to_use, bool asynchronous_pull = STXXL_STREAM_SORT_ASYNCHRONOUS_PULL_DEFAULT, StartMode start_mode = STXXL_START_PIPELINE_DEFERRED_DEFAULT) :
             creator(in, c, memory_to_use, asynchronous_pull, start_mode),
             merger(creator, c, memory_to_use, start_mode),
             c(c),
             memory_to_use_m(memory_to_use),
             input(in)
-        { }
-=======
-        sort(Input_ & in, Cmp_ c, unsigned_type memory_to_use) :
-            creator(in, c, memory_to_use),
-            merger(creator.result(), c, memory_to_use)
         {
             sort_helper::verify_sentinel_strict_weak_ordering(c);
         }
->>>>>>> f0a3644f
 
         //! \brief Creates the object
         //! \param in input stream
         //! \param c comparator object
         //! \param memory_to_use_rc memory amount that is allowed to used by the runs creator in bytes
         //! \param memory_to_use_m memory amount that is allowed to used by the merger in bytes
-<<<<<<< HEAD
         sort(Input_ & in, Cmp_ c, unsigned_type memory_to_use_rc, unsigned_type memory_to_use_m, bool asynchronous_pull = STXXL_STREAM_SORT_ASYNCHRONOUS_PULL_DEFAULT, StartMode start_mode = STXXL_START_PIPELINE_DEFERRED_DEFAULT) :
             creator(in, c, memory_to_use_rc, asynchronous_pull, start_mode),
             merger(creator, c, memory_to_use_m, start_mode),
             c(c),
             memory_to_use_m(memory_to_use_m),
             input(in)
-        { }
-=======
-        sort(Input_ & in, Cmp_ c, unsigned_type memory_to_use_rc, unsigned_type memory_to_use_m) :
-            creator(in, c, memory_to_use_rc),
-            merger(creator.result(), c, memory_to_use_m)
         {
             sort_helper::verify_sentinel_strict_weak_ordering(c);
         }
->>>>>>> f0a3644f
 
         //! \brief Standard stream method
         void start_pull()
