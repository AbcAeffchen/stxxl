/***************************************************************************
 *  include/stxxl/bits/stream/sort_stream.h
 *
 *  Part of the STXXL. See http://stxxl.sourceforge.net
 *
 *  Copyright (C) 2002-2005 Roman Dementiev <dementiev@mpi-sb.mpg.de>
 *  Copyright (C) 2006 Johannes Singler <singler@ira.uka.de>
 *  Copyright (C) 2009 Andreas Beckmann <beckmann@cs.uni-frankfurt.de>
 *
 *  Distributed under the Boost Software License, Version 1.0.
 *  (See accompanying file LICENSE_1_0.txt or copy at
 *  http://www.boost.org/LICENSE_1_0.txt)
 **************************************************************************/

#ifndef STXXL_SORT_STREAM_HEADER
#define STXXL_SORT_STREAM_HEADER

#ifdef STXXL_BOOST_CONFIG
 #include <boost/config.hpp>
#endif

#ifdef STXXL_BOOST_THREADS
 #include <boost/thread/condition.hpp>
#endif

#include <stxxl/bits/stream/stream.h>
#include <stxxl/bits/mng/mng.h>
#include <stxxl/bits/algo/sort_base.h>
#include <stxxl/bits/algo/sort_helper.h>
#include <stxxl/bits/algo/adaptor.h>
#include <stxxl/bits/algo/run_cursor.h>
#include <stxxl/bits/algo/losertree.h>


__STXXL_BEGIN_NAMESPACE

namespace stream
{
    //! \addtogroup streampack Stream package
    //! \{


    ////////////////////////////////////////////////////////////////////////
    //     SORTED RUNS                                                    //
    ////////////////////////////////////////////////////////////////////////

    //! \brief All sorted runs of a sort operation.
    template <class ValueType, class TriggerEntryType>
    struct sorted_runs
    {
        typedef TriggerEntryType trigger_entry_type;
        typedef ValueType value_type;
        typedef typename trigger_entry_type::bid_type bid_type;
        typedef stxxl::int64 size_type;
        typedef std::vector<trigger_entry_type> run_type;
        typedef typed_block<bid_type::size, value_type> block_type;
        size_type elements;
        std::vector<run_type> runs;
        std::vector<unsigned_type> runs_sizes;

        // Optimization:
        // if the input is small such that its total size is
        // less than B (block_type::size)
        // then input is sorted internally
        // and kept in the array "small"
        std::vector<ValueType> small_;

        sorted_runs() : elements(0) { }

        //! \brief Deallocates the blocks which the runs occupy
        //!
        //! \remark Usually there is no need in calling this method,
        //! since the \c runs_merger calls it when it is being destructed
        void deallocate_blocks()
        {
            block_manager * bm = block_manager::get_instance();
            for (unsigned_type i = 0; i < runs.size(); ++i)
                bm->delete_blocks(
                    trigger_entry_iterator<typename run_type::iterator, block_type::raw_size>(runs[i].begin()),
                    trigger_entry_iterator<typename run_type::iterator, block_type::raw_size>(runs[i].end()));

            runs.clear();
        }

        // returns number of elements in all runs together
        size_type size() const
        {
            return elements;
        }
    };


    ////////////////////////////////////////////////////////////////////////
    //     CREATE RUNS                                                    //
    ////////////////////////////////////////////////////////////////////////

    //! \brief Forms sorted runs of data from a stream
    //!
    //! Template parameters:
    //! - \c Input_ type of the input stream
    //! - \c Cmp_ type of comparison object used for sorting the runs
    //! - \c BlockSize_ size of blocks used to store the runs (in bytes)
    //! - \c AllocStr_ functor that defines allocation strategy for the runs
    template <
        class Input_,
        class Cmp_,
        unsigned BlockSize_ = STXXL_DEFAULT_BLOCK_SIZE(typename Input_::value_type),
        class AllocStr_ = STXXL_DEFAULT_ALLOC_STRATEGY>
    class basic_runs_creator : private noncopyable
    {
    protected:
        Input_ & input;
        Cmp_ cmp;

    public:
        typedef Cmp_ cmp_type;
        typedef typename Input_::value_type value_type;
        typedef BID<BlockSize_> bid_type;
        typedef typed_block<BlockSize_, value_type> block_type;
        typedef sort_helper::trigger_entry<bid_type, value_type> trigger_entry_type;
        typedef sorted_runs<value_type, trigger_entry_type> sorted_runs_type;

    private:
        typedef typename sorted_runs_type::run_type run_type;
        sorted_runs_type result_; // stores the result (sorted runs)
        unsigned_type m_;         // memory for internal use in blocks
        bool result_computed;     // true iff result is already computed (used in 'result' method)
#if STXXL_STREAM_SORT_ASYNCHRONOUS_PULL
        bool asynchronous_pull;
#else
        static const bool asynchronous_pull = false;
#endif
#if STXXL_START_PIPELINE_DEFERRED
        StartMode start_mode;
#endif

#if STXXL_STREAM_SORT_ASYNCHRONOUS_PULL
#ifdef STXXL_BOOST_THREADS
        boost::thread* waiter_and_fetcher;
        boost::mutex ul_mutex;
        boost::unique_lock<boost::mutex> mutex;
        boost::condition_variable cond;
#else
        pthread_t waiter_and_fetcher;
        pthread_mutex_t mutex;
        pthread_cond_t cond;
#endif
        volatile bool fully_written;  //is the data already fully written out?
        volatile bool termination_requested;
#endif //STXXL_STREAM_SORT_ASYNCHRONOUS_PULL

#ifdef STXXL_BOOST_THREADS
#define STXXL_THREAD_ID boost::this_thread::get_id()
#else
#define STXXL_THREAD_ID STXXL_THREAD_ID()
#endif


        //! \brief Sort a specific run, contained in a sequences of blocks.
        void sort_run(block_type * run, unsigned_type elements)
        {
            if (block_type::has_only_data) {
                std::sort(run[0].elem, run[0].elem + elements, cmp);
            } else {
                std::sort(
                    ArrayOfSequencesIterator<
                        block_type, typename block_type::value_type, block_type::size
                        >(run, 0),
                    ArrayOfSequencesIterator<
                        block_type, typename block_type::value_type, block_type::size
                        >(run, elements),
                    cmp);
            }
        }

    protected:
        //! \brief Fetch a number of elements.
        //! \param Blocks Array of blocks.
        //! \param begin Position to fetch from.
        //! \param limit Maxmimum number of elements to fetch.
        virtual blocked_index<block_type::size>
        fetch(block_type * Blocks, blocked_index<block_type::size> begin, unsigned_type limit) = 0;

#if STXXL_STREAM_SORT_ASYNCHRONOUS_PULL
        void start_waiting_and_fetching();

        //! \brief Wait for the other thread to join.
        void join_waiting_and_fetching()
        {
            if (asynchronous_pull)
            {
                termination_requested = true;
#ifdef STXXL_BOOST_THREADS
                cond.notify_one();
                waiter_and_fetcher->join();
                delete waiter_and_fetcher;
#else
                check_pthread_call(pthread_cond_signal(&cond));
                void * res;
                check_pthread_call(pthread_join(waiter_and_fetcher, &res));
#endif
            }
        }

        //! \brief Job structure for waiting.
        //!  Waits for ...
        struct WaitFetchJob
        {
            request_ptr * write_reqs;
            block_type * Blocks;
            blocked_index<block_type::size> begin;
            unsigned_type wait_run_size;
            unsigned_type read_run_size;
            blocked_index<block_type::size> end;    //return value
        };

        WaitFetchJob wait_fetch_job;
#endif //STXXL_STREAM_SORT_ASYNCHRONOUS_PULL

        const unsigned_type el_in_run; // number of elements in this run

        void compute_result();

    public:
#if STXXL_STREAM_SORT_ASYNCHRONOUS_PULL
        //! \brief Routine of the second thread, which writes data to disk.
        void async_wait_and_fetch()
        {
            while (true)
            {
#ifdef STXXL_BOOST_THREADS
                mutex.lock();
                //wait for fully_written to become false, or termination being requested
                while (fully_written && !termination_requested)
                    cond.wait(mutex);       //wait for a state change
                if (termination_requested)
                {
                    mutex.unlock();
                    return;
                }
                mutex.unlock();
#else
                check_pthread_call(pthread_mutex_lock(&mutex));
                //wait for fully_written to become false, or termination being requested
                while (fully_written && !termination_requested)
                    check_pthread_call(pthread_cond_wait(&cond, &mutex));       //wait for a state change
                if (termination_requested)
                {
                    check_pthread_call(pthread_mutex_unlock(&mutex));
                    return;
                }
                check_pthread_call(pthread_mutex_unlock(&mutex));
#endif

                //fully_written == false

                wait_fetch_job.end = wait_fetch_job.begin;
                unsigned_type i;
                for (i = 0; i < wait_fetch_job.wait_run_size; ++i)
                {   //for each block to wait for
                    //wait for actually only next block
                    wait_all(wait_fetch_job.write_reqs + i, wait_fetch_job.write_reqs + i + 1);
                    //fetch next block into now free block frame
                    //in the mean time, next write request will advance
                    wait_fetch_job.end =
                        fetch(wait_fetch_job.Blocks,
                              wait_fetch_job.end, wait_fetch_job.end + block_type::size);
                }

                //fetch rest
                for ( ; i < wait_fetch_job.read_run_size; ++i)
                {
                    wait_fetch_job.end =
                        fetch(wait_fetch_job.Blocks,
                              wait_fetch_job.end, wait_fetch_job.end + block_type::size);
                    // what happens if out of data? function will return immediately
                }

#ifdef STXXL_BOOST_THREADS
                mutex.lock();
                fully_written = true;
                cond.notify_one();
                mutex.unlock();
#else
                check_pthread_call(pthread_mutex_lock(&mutex));
                fully_written = true;
                check_pthread_call(pthread_cond_signal(&cond)); //wake up other thread, if necessary
                check_pthread_call(pthread_mutex_unlock(&mutex));
#endif
            }
        }

        //the following two functions form a asynchronous fetch()

        //! \brief Write current request into job structure and advance.
        void start_write_read(request_ptr * write_reqs, block_type * Blocks, unsigned_type wait_run_size, unsigned_type read_run_size)
        {
            wait_fetch_job.write_reqs = write_reqs;
            wait_fetch_job.Blocks = Blocks;
            wait_fetch_job.wait_run_size = wait_run_size;
            wait_fetch_job.read_run_size = read_run_size;

#ifdef STXXL_BOOST_THREADS
            mutex.lock();
            fully_written = false;
            mutex.unlock();
            cond.notify_one();
#else
            check_pthread_call(pthread_mutex_lock(&mutex));
            fully_written = false;
            check_pthread_call(pthread_mutex_unlock(&mutex));
            check_pthread_call(pthread_cond_signal(&cond)); //wake up other thread
#endif
        }

        //! \brief Wait for a signal from the other thread.
        //! \returns Number of elements fetched by the other thread.
        blocked_index<block_type::size> wait_write_read()
        {
#ifdef STXXL_BOOST_THREADS
            mutex.lock();
            //wait for fully_written to become true
            while (!fully_written)
                cond.wait(mutex);   //wait for other thread
            mutex.unlock();
#else
            check_pthread_call(pthread_mutex_lock(&mutex));
            //wait for fully_written to become true
            while (!fully_written)
                check_pthread_call(pthread_cond_wait(&cond, &mutex));   //wait for other thread
            check_pthread_call(pthread_mutex_unlock(&mutex));
#endif

            return wait_fetch_job.end;
        }
#endif //STXXL_STREAM_SORT_ASYNCHRONOUS_PULL

        //! \brief Create the object
        //! \param i input stream
        //! \param c comparator object
        //! \param memory_to_use memory amount that is allowed to used by the sorter in bytes
        basic_runs_creator(Input_ & i, Cmp_ c, unsigned_type memory_to_use, bool asynchronous_pull, StartMode start_mode) :
            input(i), cmp(c), m_(memory_to_use / BlockSize_ / sort_memory_usage_factor()), result_computed(false)
#if STXXL_STREAM_SORT_ASYNCHRONOUS_PULL
            , asynchronous_pull(asynchronous_pull)
#endif
#if STXXL_START_PIPELINE_DEFERRED
            , start_mode(start_mode)
#endif
#if STXXL_STREAM_SORT_ASYNCHRONOUS_PULL
#ifdef STXXL_BOOST_THREADS
            , mutex(ul_mutex)
#endif
#endif
            , el_in_run((m_ / 2) * block_type::size)
        {
#if STXXL_STREAM_SORT_ASYNCHRONOUS_PULL
#ifndef STXXL_BOOST_THREADS
            check_pthread_call(pthread_mutex_init(&mutex, 0));
            check_pthread_call(pthread_cond_init(&cond, 0));
#endif
#else
            STXXL_UNUSED(asynchronous_pull);
#endif //STXXL_STREAM_SORT_ASYNCHRONOUS_PULL
#if !STXXL_START_PIPELINE_DEFERRED
            STXXL_UNUSED(start_mode);
#endif
            assert(m_ > 0);
            assert(el_in_run > 0);
            if (!(2 * BlockSize_ * sort_memory_usage_factor() <= memory_to_use)) {
                throw bad_parameter("stxxl::runs_creator<>:runs_creator(): INSUFFICIENT MEMORY provided, please increase parameter 'memory_to_use'");
            }
            assert(c(c.min_value(), c.max_value()));    //consistency of comparator
        }

        //! \brief Destructor.
        virtual ~basic_runs_creator()
        {
#if STXXL_STREAM_SORT_ASYNCHRONOUS_PULL
#ifndef STXXL_BOOST_THREADS
            check_pthread_call(pthread_mutex_destroy(&mutex));
            check_pthread_call(pthread_cond_destroy(&cond));
#endif
#endif //STXXL_STREAM_SORT_ASYNCHRONOUS_PULL
        }

        //! \brief Returns the sorted runs object
        //! \return Sorted runs object. The result is computed lazily, i.e. on the first call
        //! \remark Returned object is intended to be used by \c runs_merger object as input
        const sorted_runs_type & result()
        {
            if (!result_computed)
            {
#if STXXL_START_PIPELINE_DEFERRED
                if (start_mode == start_deferred)
                    input.start_pull();
#endif
                compute_result();
                result_computed = true;
#ifdef STXXL_PRINT_STAT_AFTER_RF
                STXXL_MSG(*stats::get_instance());
#endif //STXXL_PRINT_STAT_AFTER_RF
            }
            return result_;
        }
    };

    //! \brief Finish the results, i. e. create all runs.
    //!
    //! This is the main routine of this class.
    template <class Input_, class Cmp_, unsigned BlockSize_, class AllocStr_>
    void basic_runs_creator<Input_, Cmp_, BlockSize_, AllocStr_>::
    compute_result()
    {
        unsigned_type i = 0;
        unsigned_type m2 = m_ / 2;
        assert(m2 > 0);
        STXXL_VERBOSE1("runs_creator::compute_result m2=" << m2);
        blocked_index<block_type::size> blocks1_length = 0, blocks2_length = 0;

#ifndef STXXL_SMALL_INPUT_PSORT_OPT
        block_type * Blocks1 = new block_type[m2 * 2];
#else

        //read first block
        while (!input.empty() && blocks1_length != block_type::size)
        {
            result_.small_.push_back(*input);
            ++input;
            ++blocks1_length;
        }

        block_type * Blocks1;

        if (blocks1_length == block_type::size && !input.empty())
        {      // enlarge/reallocate Blocks1 array
            Blocks1 = new block_type[m2 * 2];
            std::copy(result_.small_.begin(), result_.small_.end(), Blocks1[0].begin());
            result_.small_.clear();
        }
        else
        {   // whole input fits into one block
            STXXL_VERBOSE1("runs_creator: Small input optimization, input length: " << blocks1_length);
            result_.elements = blocks1_length;
            std::sort(result_.small_.begin(), result_.small_.end(), cmp);
#if STXXL_STREAM_SORT_ASYNCHRONOUS_PULL
            join_waiting_and_fetching();
#endif //STXXL_STREAM_SORT_ASYNCHRONOUS_PULL
            return;
        }
#endif //STXXL_SMALL_INPUT_PSORT_OPT

        blocks1_length = fetch(Blocks1, blocks1_length, el_in_run); //fetch rest, first block already in place
        bool already_empty_after_1_block = input.empty();

        block_type * Blocks2 = Blocks1 + m2;                        //second half

#if STXXL_STREAM_SORT_ASYNCHRONOUS_PULL
        if (asynchronous_pull)
            start_write_read(NULL, Blocks2, 0, m2);                     //no write, just read
#endif //STXXL_STREAM_SORT_ASYNCHRONOUS_PULL

        // sort first run
        sort_run(Blocks1, blocks1_length);
        result_.elements = blocks1_length;

        if (blocks1_length < block_type::size && already_empty_after_1_block) // small input, do not flush it on the disk(s)
        {
            STXXL_VERBOSE1("runs_creator: Small input optimization, input length: " << blocks1_length);
            assert(result_.small_.empty());
            result_.small_.insert(result_.small_.end(), Blocks1[0].begin(), Blocks1[0].begin() + blocks1_length);
            delete[] Blocks1;
#if STXXL_STREAM_SORT_ASYNCHRONOUS_PULL
            join_waiting_and_fetching();
#endif //STXXL_STREAM_SORT_ASYNCHRONOUS_PULL
            return;
        }


        block_manager * bm = block_manager::get_instance();
        request_ptr * write_reqs = new request_ptr[m2];
        run_type run;

        unsigned_type cur_run_size = div_ceil(blocks1_length, block_type::size); // in blocks
        run.resize(cur_run_size);
        bm->new_blocks(AllocStr_(),
                       trigger_entry_iterator<typename run_type::iterator, block_type::raw_size>(run.begin()),
                       trigger_entry_iterator<typename run_type::iterator, block_type::raw_size>(run.end())
                       );

        disk_queues::get_instance()->set_priority_op(disk_queue::WRITE);


        // fill the rest of the last block with max values
        for (blocked_index<block_type::size> rest = blocks1_length; rest != el_in_run; ++rest)
            Blocks1[rest.get_block()][rest.get_offset()] = cmp.max_value();

        //write first run
        for (i = 0; i < cur_run_size; ++i)
        {
            run[i].value = Blocks1[i][0];
            write_reqs[i] = Blocks1[i].write(run[i].bid);
            //STXXL_MSG("BID: "<<run[i].bid<<" val: "<<run[i].value);
        }

        result_.runs_sizes.push_back(blocks1_length);
        result_.runs.push_back(run); // #

        bool already_empty_after_2_blocks = false;  //will be set correctly

#if STXXL_STREAM_SORT_ASYNCHRONOUS_PULL
        if (asynchronous_pull)
        {
            blocks2_length = wait_write_read();

            already_empty_after_2_blocks = input.empty();
            start_write_read(write_reqs, Blocks1, cur_run_size, m2);
        }
#endif //STXXL_STREAM_SORT_ASYNCHRONOUS_PULL

        if (already_empty_after_1_block)
        {
#if STXXL_STREAM_SORT_ASYNCHRONOUS_PULL
        if (asynchronous_pull)
            wait_write_read();  //for Blocks1
        else
#else
            wait_all(write_reqs, write_reqs + cur_run_size);
#endif //STXXL_STREAM_SORT_ASYNCHRONOUS_PULL
            delete[] write_reqs;
            delete[] Blocks1;
#if STXXL_STREAM_SORT_ASYNCHRONOUS_PULL
            join_waiting_and_fetching();
#endif //STXXL_STREAM_SORT_ASYNCHRONOUS_PULL
            return;
        }

        STXXL_VERBOSE1("Filling the second part of the allocated blocks");

        if (!asynchronous_pull)
        {
            blocks2_length = fetch(Blocks2, 0, el_in_run);
            already_empty_after_2_blocks = input.empty();
        }

        result_.elements += blocks2_length;

        if (already_empty_after_2_blocks)
        {                                        //optimization if whole set fits into both halves
            // (re)sort internally and return
            sort_run(Blocks1, result_.elements); // sort first an second run together
#if STXXL_STREAM_SORT_ASYNCHRONOUS_PULL
            if (asynchronous_pull)
                wait_write_read();                   //for Blocks1
            else
#else
                wait_all(write_reqs, write_reqs + cur_run_size);
#endif //STXXL_STREAM_SORT_ASYNCHRONOUS_PULL
            bm->delete_blocks(trigger_entry_iterator<typename run_type::iterator, block_type::raw_size>(run.begin()),
                              trigger_entry_iterator<typename run_type::iterator, block_type::raw_size>(run.end()));

            cur_run_size = div_ceil(result_.elements, block_type::size);
            run.resize(cur_run_size);
            bm->new_blocks(AllocStr_(),
                           trigger_entry_iterator<typename run_type::iterator, block_type::raw_size>(run.begin()),
                           trigger_entry_iterator<typename run_type::iterator, block_type::raw_size>(run.end())
                           );

            // fill the rest of the last block with max values
            for (blocked_index<block_type::size> rest = result_.elements; rest != 2 * el_in_run; ++rest)
                Blocks1[rest.get_block()][rest.get_offset()] = cmp.max_value();

            assert(cur_run_size > m2);

            for (i = 0; i < m2; ++i)
            {
                run[i].value = Blocks1[i][0];
                if (!asynchronous_pull)
                    write_reqs[i]->wait();
                write_reqs[i] = Blocks1[i].write(run[i].bid);
            }

            request_ptr * write_reqs1 = new request_ptr[cur_run_size - m2];

            for ( ; i < cur_run_size; ++i)
            {
                run[i].value = Blocks1[i][0];
                write_reqs1[i - m2] = Blocks1[i].write(run[i].bid);
            }

            result_.runs_sizes[0] = result_.elements;
            result_.runs[0] = run;

            wait_all(write_reqs, write_reqs + m2);
            delete[] write_reqs;
            wait_all(write_reqs1, write_reqs1 + cur_run_size - m2);
            delete[] write_reqs1;

            delete[] Blocks1;

#if STXXL_STREAM_SORT_ASYNCHRONOUS_PULL
            join_waiting_and_fetching();
#endif //STXXL_STREAM_SORT_ASYNCHRONOUS_PULL
            return;
        }

        //more than 2 runs can be filled, i. e. the general case

        sort_run(Blocks2, blocks2_length);

        cur_run_size = div_ceil(blocks2_length, block_type::size); // in blocks, XXX
        run.resize(cur_run_size);
        bm->new_blocks(AllocStr_(),
                       trigger_entry_iterator<typename run_type::iterator, block_type::raw_size>(run.begin()),
                       trigger_entry_iterator<typename run_type::iterator, block_type::raw_size>(run.end())
                       );

#if STXXL_STREAM_SORT_ASYNCHRONOUS_PULL
        if (asynchronous_pull)
            blocks1_length = wait_write_read();
#endif //STXXL_STREAM_SORT_ASYNCHRONOUS_PULL

        for (i = 0; i < cur_run_size; ++i)
        {
            run[i].value = Blocks2[i][0];
            if (!asynchronous_pull)
                write_reqs[i]->wait();
            write_reqs[i] = Blocks2[i].write(run[i].bid);
        }

#if STXXL_STREAM_SORT_ASYNCHRONOUS_PULL
        if (asynchronous_pull)
            start_write_read(write_reqs, Blocks2, cur_run_size, m2);
#endif //STXXL_STREAM_SORT_ASYNCHRONOUS_PULL

        result_.runs_sizes.push_back(blocks2_length);
        result_.runs.push_back(run);

        while ((asynchronous_pull && blocks1_length > 0) ||
               (!asynchronous_pull && !input.empty()))
        {
            if(!asynchronous_pull)
                blocks1_length = fetch(Blocks1, 0, el_in_run);
            sort_run(Blocks1, blocks1_length);
            cur_run_size = div_ceil(blocks1_length, block_type::size); // in blocks
            run.resize(cur_run_size);
            bm->new_blocks(AllocStr_(),
                           trigger_entry_iterator<typename run_type::iterator, block_type::raw_size>(run.begin()),
                           trigger_entry_iterator<typename run_type::iterator, block_type::raw_size>(run.end())
                           );

            // fill the rest of the last block with max values (occurs only on the last run)
            for (blocked_index<block_type::size> rest = blocks1_length; rest != el_in_run; ++rest)
                Blocks1[rest.get_block()][rest.get_offset()] = cmp.max_value();

#if STXXL_STREAM_SORT_ASYNCHRONOUS_PULL
            if (asynchronous_pull)
                blocks2_length = wait_write_read();
#endif //STXXL_STREAM_SORT_ASYNCHRONOUS_PULL

            for (i = 0; i < cur_run_size; ++i)
            {
                run[i].value = Blocks1[i][0];
                if (!asynchronous_pull)
                    write_reqs[i]->wait();
                write_reqs[i] = Blocks1[i].write(run[i].bid);
            }

#if STXXL_STREAM_SORT_ASYNCHRONOUS_PULL
            if (asynchronous_pull)
                start_write_read(write_reqs, Blocks1, cur_run_size, m2);
#endif //STXXL_STREAM_SORT_ASYNCHRONOUS_PULL

            result_.runs_sizes.push_back(blocks1_length);
            result_.elements += blocks1_length;
            result_.runs.push_back(run); // #

            std::swap(Blocks1, Blocks2);
            std::swap(blocks1_length, blocks2_length);
        }

#if STXXL_STREAM_SORT_ASYNCHRONOUS_PULL
        if (asynchronous_pull)
            wait_write_read();
        else
#else
            wait_all(write_reqs, write_reqs + cur_run_size);
#endif //STXXL_STREAM_SORT_ASYNCHRONOUS_PULL
        delete[] write_reqs;
        delete[] ((Blocks1 < Blocks2) ? Blocks1 : Blocks2);

#if STXXL_STREAM_SORT_ASYNCHRONOUS_PULL
        join_waiting_and_fetching();
#endif //STXXL_STREAM_SORT_ASYNCHRONOUS_PULL
    }

#if STXXL_STREAM_SORT_ASYNCHRONOUS_PULL
//! \brief Helper function to call basic_pull::async_pull() in a thread.
    template <
        class Input_,
        class Cmp_,
        unsigned BlockSize_,
        class AllocStr_>
    void * call_async_wait_and_fetch(void * param)
    {
        static_cast<basic_runs_creator<Input_, Cmp_, BlockSize_, AllocStr_> *>(param)->async_wait_and_fetch();
        return NULL;
    }

//! \brief Start pulling data asynchronously.
    template <
        class Input_,
        class Cmp_,
        unsigned BlockSize_,
        class AllocStr_>
    void basic_runs_creator<Input_, Cmp_, BlockSize_, AllocStr_>::start_waiting_and_fetching()
    {
        fully_written = true; //so far, nothing to write
        termination_requested = false;
#ifdef STXXL_BOOST_THREADS
        waiter_and_fetcher = new boost::thread(boost::bind(call_async_wait_and_fetch<Input_, Cmp_, BlockSize_, AllocStr_>, this));
#else
        check_pthread_call(pthread_create(&waiter_and_fetcher, NULL, call_async_wait_and_fetch<Input_, Cmp_, BlockSize_, AllocStr_>, this));
#endif
    }
#endif //STXXL_STREAM_SORT_ASYNCHRONOUS_PULL

    //! \brief Forms sorted runs of data from a stream
    //!
    //! Template parameters:
    //! - \c Input_ type of the input stream
    //! - \c Cmp_ type of omparison object used for sorting the runs
    //! - \c BlockSize_ size of blocks used to store the runs
    //! - \c AllocStr_ functor that defines allocation strategy for the runs
    template <
        class Input_,
        class Cmp_,
        unsigned BlockSize_ = STXXL_DEFAULT_BLOCK_SIZE(typename Input_::value_type),
        class AllocStr_ = STXXL_DEFAULT_ALLOC_STRATEGY>
    class runs_creator : public basic_runs_creator<Input_, Cmp_, BlockSize_, AllocStr_>
    {
    private:
        typedef basic_runs_creator<Input_, Cmp_, BlockSize_, AllocStr_> base;

    public:
        typedef typename base::block_type block_type;

    private:
        using base::input;

        virtual blocked_index<block_type::size> fetch(block_type * Blocks, blocked_index<block_type::size> pos, unsigned_type limit)
        {
            while (!input.empty() && pos != limit)
            {
                Blocks[pos.get_block()][pos.get_offset()] = *input;
                ++input;
                ++pos;
            }
            return pos;
        }

    public:
        //! \brief Creates the object
        //! \param i input stream
        //! \param c comparator object
        //! \param memory_to_use memory amount that is allowed to used by the sorter in bytes
        runs_creator(Input_ & i, Cmp_ c, unsigned_type memory_to_use, bool asynchronous_pull = STXXL_STREAM_SORT_ASYNCHRONOUS_PULL_DEFAULT, StartMode start_mode = STXXL_START_PIPELINE_DEFERRED_DEFAULT) : base(i, c, memory_to_use, asynchronous_pull, start_mode)
        {
#if STXXL_STREAM_SORT_ASYNCHRONOUS_PULL
            if (asynchronous_pull)
                base::start_waiting_and_fetching(); //start second thread
#endif //STXXL_STREAM_SORT_ASYNCHRONOUS_PULL
        }
    };

    //! \brief Forms sorted runs of data from a stream
    //!
    //! Template parameters:
    //! - \c Input_ type of the input stream
    //! - \c Cmp_ type of comparison object used for sorting the runs
    //! - \c BlockSize_ size of blocks used to store the runs
    //! - \c AllocStr_ functor that defines allocation strategy for the runs
    template <
        class Input_,
        class Cmp_,
        unsigned BlockSize_ = STXXL_DEFAULT_BLOCK_SIZE(typename Input_::value_type),
        class AllocStr_ = STXXL_DEFAULT_ALLOC_STRATEGY>
    class runs_creator_batch : public basic_runs_creator<Input_, Cmp_, BlockSize_, AllocStr_>
    {
    private:
        typedef basic_runs_creator<Input_, Cmp_, BlockSize_, AllocStr_> base;
        typedef typename base::block_type block_type;

        using base::input;

        virtual blocked_index<block_type::size> fetch(block_type * Blocks, blocked_index<block_type::size> pos, unsigned_type limit)
        {
            unsigned_type length, pos_in_block = pos.get_offset(), block_no = pos.get_block();
            while (((length = input.batch_length()) > 0) && pos != limit)
            {
                length = STXXL_MIN(length, STXXL_MIN(limit - pos, block_type::size - pos_in_block));
                typename block_type::iterator bi = Blocks[block_no].begin() + pos_in_block;
                for (typename Input_::const_iterator i = input.batch_begin(), end = input.batch_begin() + length; i != end; ++i)
                {
                    *bi = *i;
                    ++bi;
                }
                input += length;
                pos += length;
                pos_in_block += length;
                if (pos_in_block == block_type::size)
                {
                    ++block_no;
                    pos_in_block = 0;
                }
            }
            return pos;
        }

    public:
        //! \brief Creates the object
        //! \param i input stream
        //! \param c comparator object
        //! \param memory_to_use memory amount that is allowed to used by the sorter in bytes
        runs_creator_batch(Input_ & i, Cmp_ c, unsigned_type memory_to_use, bool asynchronous_pull = STXXL_STREAM_SORT_ASYNCHRONOUS_PULL_DEFAULT, StartMode start_mode = STXXL_START_PIPELINE_DEFERRED_DEFAULT) : base(i, c, memory_to_use, asynchronous_pull, start_mode)
        {
#if STXXL_STREAM_SORT_ASYNCHRONOUS_PULL
            if (asynchronous_pull)
                base::start_waiting_and_fetching(); //start second thread
#endif //STXXL_STREAM_SORT_ASYNCHRONOUS_PULL
        }
    };


    //! \brief Input strategy for \c runs_creator class
    //!
    //! This strategy together with \c runs_creator class
    //! allows to create sorted runs
    //! data structure usable for \c runs_merger
    //! pushing elements into the sorter
    //! (using runs_creator::push())
    template <class ValueType_>
    struct use_push
    {
        typedef ValueType_ value_type;
    };

    //! \brief Forms sorted runs of elements passed in push() method
    //!
    //! A specialization of \c runs_creator that
    //! allows to create sorted runs
    //! data structure usable for \c runs_merger from
    //! elements passed in sorted push() method. <BR>
    //! Template parameters:
    //! - \c ValueType_ type of values (parameter for \c use_push strategy)
    //! - \c Cmp_ type of comparison object used for sorting the runs
    //! - \c BlockSize_ size of blocks used to store the runs
    //! - \c AllocStr_ functor that defines allocation strategy for the runs
    template <
        class ValueType_,
        class Cmp_,
        unsigned BlockSize_,
        class AllocStr_>
    class runs_creator<
        use_push<ValueType_>,
        Cmp_,
        BlockSize_,
        AllocStr_>
        : private noncopyable
    {
        Cmp_ cmp;

    public:
        typedef Cmp_ cmp_type;
        typedef ValueType_ value_type;
        typedef BID<BlockSize_> bid_type;
        typedef typed_block<BlockSize_, value_type> block_type;
        typedef sort_helper::trigger_entry<bid_type, value_type> trigger_entry_type;
        typedef sorted_runs<value_type, trigger_entry_type> sorted_runs_type;
        typedef sorted_runs_type result_type;

    private:
        typedef typename sorted_runs_type::run_type run_type;
        sorted_runs_type result_; // stores the result (sorted runs)
        unsigned_type m_;         // memory for internal use in blocks

        bool result_computed;     // true after the result() method was called for the first time

        const unsigned_type m2;
        const unsigned_type el_in_run;
        blocked_index<block_type::size> cur_el;
        block_type * Blocks1;
        block_type * Blocks2;
        request_ptr * write_reqs;
        run_type run;
        volatile bool result_ready;
        //! \brief Wait for push_stop from input, or assume that all input has
        //! arrived when result() is called?
        bool wait_for_stop;

#ifdef STXXL_BOOST_THREADS
        boost::mutex ul_mutex;
        //! \brief Mutex variable, to mutual exclude the other thread.
        boost::unique_lock<boost::mutex> mutex;
        //! \brief Condition variable, to wait for the other thread.
        boost::condition_variable cond;
#else
        //! \brief Mutex variable, to mutual exclude the other thread.
        pthread_mutex_t mutex;
        //! \brief Condition variable, to wait for the other thread.
        pthread_cond_t cond;
#endif

        void sort_run(block_type * run, unsigned_type elements)
        {
            if (block_type::has_only_data) {
                std::sort(run[0].elem, run[0].elem + elements, cmp);
            } else {
                std::sort(
                    ArrayOfSequencesIterator<
                        block_type, typename block_type::value_type, block_type::size
                        >(run, 0),
                    ArrayOfSequencesIterator<
                        block_type, typename block_type::value_type, block_type::size
                        >(run, elements),
                    cmp);
            }
        }

        void compute_result()
        {
            if (cur_el == 0)
                return;

            blocked_index<block_type::size> cur_el_reg = cur_el;
            sort_run(Blocks1, cur_el_reg);
            result_.elements += cur_el_reg;
            if (cur_el_reg < unsigned_type(block_type::size) &&
                unsigned_type(result_.elements) == cur_el_reg)         // small input, do not flush it on the disk(s)
            {
                STXXL_VERBOSE1("runs_creator(use_push): Small input optimization, input length: " << cur_el_reg);
                result_.small_.resize(cur_el_reg);
                std::copy(Blocks1[0].begin(), Blocks1[0].begin() + cur_el_reg, result_.small_.begin());
                return;
            }

            const unsigned_type cur_run_size = div_ceil(cur_el_reg, block_type::size);     // in blocks
            run.resize(cur_run_size);
            block_manager * bm = block_manager::get_instance();
            bm->new_blocks(AllocStr_(),
                           trigger_entry_iterator<typename run_type::iterator, block_type::raw_size>(run.begin()),
                           trigger_entry_iterator<typename run_type::iterator, block_type::raw_size>(run.end())
                           );

            disk_queues::get_instance()->set_priority_op(disk_queue::WRITE);

            result_.runs_sizes.push_back(cur_el_reg);

            // fill the rest of the last block with max values
            for (blocked_index<block_type::size> rest = cur_el_reg; rest != el_in_run; ++rest)
                Blocks1[rest.get_block()][rest.get_offset()] = cmp.max_value();


            unsigned_type i = 0;
            for ( ; i < cur_run_size; ++i)
            {
                run[i].value = Blocks1[i][0];
                if (write_reqs[i].get())
                    write_reqs[i]->wait();

                write_reqs[i] = Blocks1[i].write(run[i].bid);
            }
            result_.runs.push_back(run);

            for (i = 0; i < m2; ++i)
                if (write_reqs[i].get())
                    write_reqs[i]->wait();
        }

        void cleanup()
        {
            delete[] write_reqs;
            delete[] ((Blocks1 < Blocks2) ? Blocks1 : Blocks2);
            write_reqs = NULL;
            Blocks1 = Blocks2 = NULL;
        }

    public:
        //! \brief Creates the object
        //! \param c comparator object
        //! \param memory_to_use memory amount that is allowed to used by the sorter in bytes
        runs_creator(Cmp_ c, unsigned_type memory_to_use, bool wait_for_stop = STXXL_WAIT_FOR_STOP_DEFAULT) :
            cmp(c), m_(memory_to_use / BlockSize_ / sort_memory_usage_factor()), result_computed(false),
            m2(m_ / 2),
            el_in_run(m2 * block_type::size),
            cur_el(0),
            Blocks1(new block_type[m2 * 2]),
            Blocks2(Blocks1 + m2),
            write_reqs(new request_ptr[m2]),
            result_ready(false),
            wait_for_stop(wait_for_stop)
#ifdef STXXL_BOOST_THREADS
            , mutex(ul_mutex)
#endif
        {
            assert(m_ > 0);
            assert(m2 > 0);
            if (!(2 * BlockSize_ * sort_memory_usage_factor() <= memory_to_use)) {
                throw bad_parameter("stxxl::runs_creator<>:runs_creator(): INSUFFICIENT MEMORY provided, please increase parameter 'memory_to_use'");
            }
#ifndef STXXL_BOOST_THREADS
            check_pthread_call(pthread_mutex_init(&mutex, 0));
            check_pthread_call(pthread_cond_init(&cond, 0));
#endif
        }

        ~runs_creator()
        {
#ifndef STXXL_BOOST_THREADS
            check_pthread_call(pthread_mutex_destroy(&mutex));
            check_pthread_call(pthread_cond_destroy(&cond));
#endif
            if (!result_computed)
                cleanup();
        }

        void start_pull()
        {
            STXXL_VERBOSE1("runs_creator " << this << " starts.");
            //do nothing
        }

        void start_push()
        {
            STXXL_VERBOSE1("runs_creator " << this << " starts push.");
            //do nothing
        }

        //! \brief Adds new element to the sorter
        //! \param val value to be added
        void push(const value_type & val)
        {
            assert(result_computed == false);
            if (cur_el < el_in_run)
            {
                Blocks1[cur_el.get_block()][cur_el.get_offset()] = val;
                ++cur_el;
                return;
            }

            assert(el_in_run == cur_el);
            cur_el = 0;

            //sort and store Blocks1
            sort_run(Blocks1, el_in_run);
            result_.elements += el_in_run;

            const unsigned_type cur_run_size = div_ceil(el_in_run, block_type::size);    // in blocks
            run.resize(cur_run_size);
            block_manager * bm = block_manager::get_instance();
            bm->new_blocks(AllocStr_(),
                           trigger_entry_iterator<typename run_type::iterator, block_type::raw_size>(run.begin()),
                           trigger_entry_iterator<typename run_type::iterator, block_type::raw_size>(run.end())
                           );

            disk_queues::get_instance()->set_priority_op(disk_queue::WRITE);

            result_.runs_sizes.push_back(el_in_run);

            for (unsigned_type i = 0; i < cur_run_size; ++i)
            {
                run[i].value = Blocks1[i][0];
                if (write_reqs[i].get())
                    write_reqs[i]->wait();

                write_reqs[i] = Blocks1[i].write(run[i].bid);
            }

            result_.runs.push_back(run);

            std::swap(Blocks1, Blocks2);

            //remaining element
            push(val);  //recursive call
        }

        unsigned_type push_batch_length()
        {
            return el_in_run - cur_el + 1;
        }

        //! \brief Adds new element to the sorter
        //! \param batch_begin Begin of range to be added.
        //! \param batch_end End of range to be added.
        template <class Iterator>
        void push_batch(Iterator batch_begin, Iterator batch_end)
        {
            assert(result_computed == false);
            assert((batch_end - batch_begin) > 0);

            --batch_end;    //save last element
            unsigned_type block_no = cur_el.get_block(), pos_in_block = cur_el.get_offset();
            while (batch_begin < batch_end)
            {
                unsigned_type length = STXXL_MIN<unsigned_type>(batch_end - batch_begin, block_type::size - pos_in_block);
                typename block_type::iterator bi = Blocks1[block_no].begin() + pos_in_block;
                for (Iterator end = batch_begin + length; batch_begin != end; ++batch_begin)
                {
                    *bi = *batch_begin;
                    ++bi;
                }
                cur_el += length;
                pos_in_block += length;
                assert(pos_in_block <= block_type::size);
                if (pos_in_block == block_type::size)
                {
                    ++block_no;
                    pos_in_block = 0;
                }
            }
            assert(batch_begin == batch_end);
            push(*batch_end);

            return;
        }

        void stop_push()
        {
            STXXL_VERBOSE1("runs_creator use_push " << this << " stops pushing.");
            if (wait_for_stop)
            {
                if (!result_computed)
                {
                    compute_result();
                    result_computed = true;
                    cleanup();
#ifdef STXXL_PRINT_STAT_AFTER_RF
                    STXXL_MSG(*stats::get_instance());
#endif //STXXL_PRINT_STAT_AFTER_RF
#ifdef STXXL_BOOST_THREADS
                    mutex.lock();
                    result_ready = true;
                    cond.notify_one();
                    mutex.unlock();
#else
                    check_pthread_call(pthread_mutex_lock(&mutex));
                    result_ready = true;
                    check_pthread_call(pthread_cond_signal(&cond));
                    check_pthread_call(pthread_mutex_unlock(&mutex));
#endif
                }
            }
        }

        //! \brief Returns the sorted runs object
        //! \return Sorted runs object.
        //! \remark Returned object is intended to be used by \c runs_merger object as input
        const sorted_runs_type & result()
        {
<<<<<<< HEAD
            if (wait_for_stop)
            {
                //work was already done by stop_push
#ifdef STXXL_BOOST_THREADS
                mutex.lock();
                while (!result_ready)
                    cond.wait(mutex);
                mutex.unlock();
#else
                check_pthread_call(pthread_mutex_lock(&mutex));
                while (!result_ready)
                    check_pthread_call(pthread_cond_wait(&cond, &mutex));
                check_pthread_call(pthread_mutex_unlock(&mutex));
#endif
            }
            else
            {
                if (!result_computed)
                {
                    compute_result();
                    result_computed = true;
                    cleanup();
#ifdef STXXL_PRINT_STAT_AFTER_RF
                    STXXL_MSG(*stats::get_instance());
#endif //STXXL_PRINT_STAT_AFTER_RF
=======
            if (1)
            {
                if (!result_computed)
                {
                    compute_result();
                    result_computed = true;
                    cleanup();
#ifdef STXXL_PRINT_STAT_AFTER_RF
                    STXXL_MSG(*stats::get_instance());
#endif
>>>>>>> 74a24a00
                }
            }
            return result_;
        }
    };


    //! \brief Input strategy for \c runs_creator class
    //!
    //! This strategy together with \c runs_creator class
    //! allows to create sorted runs
    //! data structure usable for \c runs_merger from
    //! sequences of elements in sorted order
    template <class ValueType_>
    struct from_sorted_sequences
    {
        typedef ValueType_ value_type;
    };

    //! \brief Forms sorted runs of data taking elements in sorted order (element by element)
    //!
    //! A specialization of \c runs_creator that
    //! allows to create sorted runs
    //! data structure usable for \c runs_merger from
    //! sequences of elements in sorted order. <BR>
    //! Template parameters:
    //! - \c ValueType_ type of values (parameter for \c from_sorted_sequences strategy)
    //! - \c Cmp_ type of comparison object used for sorting the runs
    //! - \c BlockSize_ size of blocks used to store the runs
    //! - \c AllocStr_ functor that defines allocation strategy for the runs
    template <
        class ValueType_,
        class Cmp_,
        unsigned BlockSize_,
        class AllocStr_>
    class runs_creator<
        from_sorted_sequences<ValueType_>,
        Cmp_,
        BlockSize_,
        AllocStr_>
        : private noncopyable
    {
        typedef ValueType_ value_type;
        typedef BID<BlockSize_> bid_type;
        typedef typed_block<BlockSize_, value_type> block_type;
        typedef sort_helper::trigger_entry<bid_type, value_type> trigger_entry_type;
        typedef AllocStr_ alloc_strategy_type;
        Cmp_ cmp;

    public:
        typedef Cmp_ cmp_type;
        typedef sorted_runs<value_type, trigger_entry_type> sorted_runs_type;
        typedef sorted_runs_type result_type;

    private:
        typedef typename sorted_runs_type::run_type run_type;

        sorted_runs_type result_; // stores the result (sorted runs)
        unsigned_type m_;         // memory for internal use in blocks
        buffered_writer<block_type> writer;
        block_type * cur_block;
        unsigned_type offset;
        unsigned_type iblock;
        unsigned_type irun;
        alloc_strategy_type alloc_strategy;  // needs to be reset after each run

    public:
        //! \brief Creates the object
        //! \param c comparator object
        //! \param memory_to_use memory amount that is allowed to used by the sorter in bytes.
        //! Recommended value: 2 * block_size * D
        runs_creator(Cmp_ c, unsigned_type memory_to_use) :
            cmp(c),
            m_(memory_to_use / BlockSize_ / sort_memory_usage_factor()),
            writer(m_, m_ / 2),
            cur_block(writer.get_free_block()),
            offset(0),
            iblock(0),
            irun(0)
        {
            assert(m_ > 0);
            if (!(2 * BlockSize_ * sort_memory_usage_factor() <= memory_to_use)) {
                throw bad_parameter("stxxl::runs_creator<>:runs_creator(): INSUFFICIENT MEMORY provided, please increase parameter 'memory_to_use'");
            }
        }

        //! \brief Adds new element to the current run
        //! \param val value to be added to the current run
        void push(const value_type & val)
        {
            assert(offset < block_type::size);

            (*cur_block)[offset] = val;
            ++offset;

            if (offset == block_type::size)
            {
                // write current block

                block_manager * bm = block_manager::get_instance();
                // allocate space for the block
                result_.runs.resize(irun + 1);
                result_.runs[irun].resize(iblock + 1);
                bm->new_blocks(
                    alloc_strategy,
                    trigger_entry_iterator<typename run_type::iterator, block_type::raw_size>(
                        result_.runs[irun].begin() + iblock),
                    trigger_entry_iterator<typename run_type::iterator, block_type::raw_size>(
                        result_.runs[irun].end()),
                    iblock
                    );

                result_.runs[irun][iblock].value = (*cur_block)[0];         // init trigger
                cur_block = writer.write(cur_block, result_.runs[irun][iblock].bid);
                ++iblock;

                offset = 0;
            }

            ++result_.elements;
        }

        //! \brief Finishes current run and begins new one
        void finish()
        {
            if (offset == 0 && iblock == 0) // current run is empty
                return;


            result_.runs_sizes.resize(irun + 1);
            result_.runs_sizes.back() = iblock * block_type::size + offset;

            if (offset)    // if current block is partially filled
            {
                while (offset != block_type::size)
                {
                    (*cur_block)[offset] = cmp.max_value();
                    ++offset;
                }
                offset = 0;

                block_manager * bm = block_manager::get_instance();
                // allocate space for the block
                result_.runs.resize(irun + 1);
                result_.runs[irun].resize(iblock + 1);
                bm->new_blocks(
                    alloc_strategy,
                    trigger_entry_iterator<typename run_type::iterator, block_type::raw_size>(
                        result_.runs[irun].begin() + iblock),
                    trigger_entry_iterator<typename run_type::iterator, block_type::raw_size>(
                        result_.runs[irun].end()),
                    iblock
                    );

                result_.runs[irun][iblock].value = (*cur_block)[0];         // init trigger
                cur_block = writer.write(cur_block, result_.runs[irun][iblock].bid);
            }
            else
            { }

            alloc_strategy = alloc_strategy_type();  // reinitialize block allocator for the next run
            iblock = 0;
            ++irun;
        }

        //! \brief Returns the sorted runs object
        //! \return Sorted runs object
        //! \remark Returned object is intended to be used by \c runs_merger object as input
        const sorted_runs_type & result()
        {
            finish();
            writer.flush();

            return result_;
        }
    };


    //! \brief Checker for the sorted runs object created by the \c runs_creator .
    //! \param sruns sorted runs object
    //! \param cmp comparison object used for checking the order of elements in runs
    //! \return \c true if runs are sorted, \c false otherwise
    template <class RunsType_, class Cmp_>
    bool check_sorted_runs(RunsType_ & sruns, Cmp_ cmp)
    {
        typedef typename RunsType_::block_type block_type;
        typedef typename block_type::value_type value_type;
        STXXL_VERBOSE1("Elements: " << sruns.elements);
        unsigned_type nruns = sruns.runs.size();
        STXXL_VERBOSE1("Runs: " << nruns);
        unsigned_type irun = 0;
        for (irun = 0; irun < nruns; ++irun)
        {
            const unsigned_type nblocks = sruns.runs[irun].size();
            block_type * blocks = new block_type[nblocks];
            request_ptr * reqs = new request_ptr[nblocks];
            for (unsigned_type j = 0; j < nblocks; ++j)
            {
                reqs[j] = blocks[j].read(sruns.runs[irun][j].bid);
            }
            wait_all(reqs, reqs + nblocks);
            for (unsigned_type j = 0; j < nblocks; ++j)
            {
                if (cmp(blocks[j][0], sruns.runs[irun][j].value) ||
                    cmp(sruns.runs[irun][j].value, blocks[j][0])) //!=
                {
                    STXXL_ERRMSG("check_sorted_runs  wrong trigger in the run");
                    return false;
                }
            }
            if (!stxxl::is_sorted(
                    ArrayOfSequencesIterator<
                        block_type, typename block_type::value_type, block_type::size
                        >(blocks, 0),
                    ArrayOfSequencesIterator<
                        block_type, typename block_type::value_type, block_type::size
                        >(blocks, sruns.runs_sizes[irun]),
                    cmp))
            {
                STXXL_ERRMSG("check_sorted_runs  wrong order in the run");
                return false;
            }

            delete[] reqs;
            delete[] blocks;
        }

        STXXL_MSG("Checking runs finished successfully");

        return true;
    }


    ////////////////////////////////////////////////////////////////////////
    //     MERGE RUNS                                                     //
    ////////////////////////////////////////////////////////////////////////

    //! \brief Merges sorted runs
    //!
    //! Template parameters:
    //! - \c RunsType_ type of the sorted runs, available as \c runs_creator::sorted_runs_type ,
    //! - \c Cmp_ type of comparison object used for merging
    //! - \c AllocStr_ allocation strategy used to allocate the blocks for
    //! storing intermediate results if several merge passes are required
    template <class RunsType_,
              class Cmp_,
              class AllocStr_ = STXXL_DEFAULT_ALLOC_STRATEGY>
    class basic_runs_merger : private noncopyable
    {
    protected:
        typedef RunsType_ sorted_runs_type;
        typedef AllocStr_ alloc_strategy;
        typedef typename sorted_runs_type::size_type size_type;
        typedef Cmp_ value_cmp;
        typedef typename sorted_runs_type::run_type run_type;
        typedef typename sorted_runs_type::block_type block_type;
        typedef block_type out_block_type;
        typedef typename block_type::bid_type bid_type;
        typedef block_prefetcher<block_type, typename run_type::iterator> prefetcher_type;
        typedef run_cursor2<block_type, prefetcher_type> run_cursor_type;
        typedef sort_helper::run_cursor2_cmp<block_type, prefetcher_type, value_cmp> run_cursor2_cmp_type;
        typedef loser_tree<run_cursor_type, run_cursor2_cmp_type> loser_tree_type;
        typedef stxxl::int64 diff_type;
        typedef std::pair<typename block_type::iterator, typename block_type::iterator> sequence;
        typedef typename std::vector<sequence>::size_type seqs_size_type;

    public:
        //! \brief Standard stream typedef
        typedef typename sorted_runs_type::value_type value_type;
        typedef const value_type * const_iterator;

    private:
        sorted_runs_type sruns;
        value_cmp cmp;
        size_type elements_remaining;

        out_block_type * current_block;
        unsigned_type buffer_pos;
        value_type current_value;               // cache for the current value

        run_type consume_seq;
        int_type * prefetch_seq;
        prefetcher_type * prefetcher;
        loser_tree_type * losers;
#if STXXL_PARALLEL_MULTIWAY_MERGE
        std::vector<sequence> * seqs;
        std::vector<block_type *> * buffers;
        diff_type num_currently_mergeable;
#endif

#if STXXL_CHECK_ORDER_IN_SORTS
        value_type last_element;
#endif //STXXL_CHECK_ORDER_IN_SORTS
        
        ////////////////////////////////////////////////////////////////////

        void merge_recursively(unsigned_type memory_to_use);

        void deallocate_prefetcher()
        {
            if (prefetcher)
            {
                delete losers;
#if STXXL_PARALLEL_MULTIWAY_MERGE
                delete seqs;
                delete buffers;
#endif
                delete prefetcher;
                delete[] prefetch_seq;
                prefetcher = NULL;
            }
            // free blocks in runs , (or the user should do it?)
            sruns.deallocate_blocks();
        }

        void fill_current_block()
        {
            STXXL_VERBOSE1("fill_current_block");
            if (do_parallel_merge())
            {
#if STXXL_PARALLEL_MULTIWAY_MERGE
// begin of STL-style merging
                //task: merge

                diff_type rest = out_block_type::size;          // elements still to merge for this output block

                do                                                      //while rest > 0 and still elements available
                {
                    if (num_currently_mergeable == 0)
                    {
                        if (!prefetcher || prefetcher->empty())
                        {
                            // anything remaining is already in memory
                            num_currently_mergeable = elements_remaining;
                        }
                        else
                        {
                            value_type * first_external_element = &(consume_seq[prefetcher->pos()].value);

                            STXXL_VERBOSE1("first_external_element " << first_external_element);

                            // locate this element in all sequences
                            for (seqs_size_type i = 0; i < (*seqs).size(); ++i)
                            {
                                typename block_type::iterator position = std::upper_bound((*seqs)[i].first, (*seqs)[i].second, *first_external_element, cmp);
                                STXXL_VERBOSE2("" << STXXL_THREAD_ID << " greater equal than " << position - (*seqs)[i].first << " elements");
                                num_currently_mergeable += position - (*seqs)[i].first;
                            }

                            STXXL_VERBOSE1("finished loop");
                        }
                    }

                    diff_type output_size = STXXL_MIN(num_currently_mergeable, rest);     // at most rest elements

                    STXXL_VERBOSE1("before merge " << output_size);

                    stxxl::parallel::multiway_merge((*seqs).begin(), (*seqs).end(), current_block->end() - rest, cmp, output_size);
                    // sequence iterators are progressed appropriately

                    rest -= output_size;
                    num_currently_mergeable -= output_size;

                    STXXL_VERBOSE1("after merge");

                    if (sort_helper::refill_or_remove_empty_sequences(
                                *seqs, *buffers, *prefetcher))
                    {
<<<<<<< HEAD
                        if ((*seqs)[i].first == (*seqs)[i].second)                                            //run empty
                        {
                            if (prefetcher->block_consumed((*buffers)[i]))
                            {
                                (*seqs)[i].first = (*buffers)[i]->begin();                // reset iterator
                                (*seqs)[i].second = (*buffers)[i]->end();
                                STXXL_VERBOSE2("block ran empty " << i);
                                num_currently_mergeable = 0;                              // recompute
                            }
                            else
                            {
                                (*seqs).erase((*seqs).begin() + i);                       // remove this sequence
                                (*buffers).erase((*buffers).begin() + i);
                                STXXL_VERBOSE2("seq removed " << i);
                                --i;                                                      // don't skip the next sequence
                            }
                        }
=======
                        recompute_currently_mergeable = true;   // trigger recompute
>>>>>>> 74a24a00
                    }
                } while (rest > 0 && (*seqs).size() > 0);

#if STXXL_CHECK_ORDER_IN_SORTS
                if (!stxxl::is_sorted(current_block->begin(), current_block->end(), cmp))
                {
                    for (value_type * i = current_block->begin() + 1; i != current_block->end(); ++i)
                        if (cmp(*i, *(i - 1)))
                        {
                            STXXL_VERBOSE1("Error at position " << (i - current_block->begin()));
                        }
                    assert(false);
                }
#endif //STXXL_CHECK_ORDER_IN_SORTS

// end of STL-style merging
#else
                STXXL_THROW_UNREACHABLE();
#endif //STXXL_PARALLEL_MULTIWAY_MERGE
            }
            else
            {
// begin of native merging procedure

                losers->multi_merge(current_block->elem, current_block->elem + STXXL_MIN<size_type>(out_block_type::size, elements_remaining));

// end of native merging procedure
            }
            STXXL_VERBOSE1("current block filled");

            if (elements_remaining <= out_block_type::size)
                deallocate_prefetcher();
        }

    public:
        //! \brief Creates a runs merger object
        //! \param r input sorted runs object
        //! \param c comparison object
        //! \param memory_to_use amount of memory available for the merger in bytes
        basic_runs_merger(const sorted_runs_type & r, value_cmp c, unsigned_type memory_to_use) :
            sruns(r),
            cmp(c),
            elements_remaining(sruns.elements),
            current_block(NULL),
            buffer_pos(0),
            prefetch_seq(NULL),
            prefetcher(NULL),
            losers(NULL)
#if STXXL_PARALLEL_MULTIWAY_MERGE
            , seqs(NULL),
            buffers(NULL),
            num_currently_mergeable(0)
#endif
#if STXXL_CHECK_ORDER_IN_SORTS
            , last_element(cmp.min_value())
#endif //STXXL_CHECK_ORDER_IN_SORTS
        {
            initialize(r, memory_to_use);
        }

    protected:
        //! \brief Creates a runs merger object
        //! \param c comparison object
        //! \param memory_to_use amount of memory available for the merger in bytes
        basic_runs_merger(value_cmp c) :
            cmp(c),
            elements_remaining(0),
            current_block(NULL),
            buffer_pos(0),
            prefetch_seq(NULL),
            prefetcher(NULL),
            losers(NULL)
#if STXXL_PARALLEL_MULTIWAY_MERGE
            , seqs(NULL),
            buffers(NULL),
            num_currently_mergeable(0)
#endif
#if STXXL_CHECK_ORDER_IN_SORTS
            , last_element(cmp.min_value())
#endif //STXXL_CHECK_ORDER_IN_SORTS
        {
        }

        void initialize(const sorted_runs_type & r, unsigned_type memory_to_use)
        {
            sruns = r;
            elements_remaining = r.elements;

            if (empty())
                return;

            if (!sruns.small_.empty()) // we have a small input < B,
            // that is kept in the main memory
            {
                STXXL_VERBOSE1("basic_runs_merger: small input optimization, input length: " << elements_remaining);
                assert(elements_remaining == size_type(sruns.small_.size()));
                current_block = new out_block_type;
                std::copy(sruns.small_.begin(), sruns.small_.end(), current_block->begin());
                current_value = current_block->elem[0];
                buffer_pos = 1;

                return;
            }

#if STXXL_CHECK_ORDER_IN_SORTS
            assert(check_sorted_runs(r, cmp));
#endif //STXXL_CHECK_ORDER_IN_SORTS

            disk_queues::get_instance()->set_priority_op(disk_queue::WRITE);

            int_type disks_number = config::get_instance()->disks_number();
            unsigned_type min_prefetch_buffers = 2 * disks_number;
            unsigned_type input_buffers = (memory_to_use > sizeof(out_block_type) ? memory_to_use - sizeof(out_block_type) : 0) / block_type::raw_size;
            unsigned_type nruns = sruns.runs.size();

            if (input_buffers < nruns + min_prefetch_buffers)
            {
                // can not merge runs in one pass
                // merge recursively:
                STXXL_ERRMSG("The implementation of sort requires more than one merge pass, therefore for a better");
                STXXL_ERRMSG("efficiency decrease block size of run storage (a parameter of the run_creator)");
                STXXL_ERRMSG("or increase the amount memory dedicated to the merger.");
                STXXL_ERRMSG("m = " << input_buffers << " nruns=" << nruns << " prefetch_blocks=" << min_prefetch_buffers);

                // insufficient memory, can not merge at all
                if (input_buffers < min_prefetch_buffers + 2) {
                    STXXL_ERRMSG("The merger requires memory to store at least two blocks internally. Aborting.");
                    abort();
                }

                merge_recursively(memory_to_use);

                nruns = sruns.runs.size();
            }

            assert(nruns + min_prefetch_buffers <= input_buffers);

            unsigned_type i;
            unsigned_type prefetch_seq_size = 0;
            for (i = 0; i < nruns; ++i)
            {
                prefetch_seq_size += sruns.runs[i].size();
            }

            consume_seq.resize(prefetch_seq_size);
            prefetch_seq = new int_type[prefetch_seq_size];

            typename run_type::iterator copy_start = consume_seq.begin();
            for (i = 0; i < nruns; ++i)
            {
                copy_start = std::copy(
                    sruns.runs[i].begin(),
                    sruns.runs[i].end(),
                    copy_start);
            }

            std::stable_sort(consume_seq.begin(), consume_seq.end(),
                             sort_helper::trigger_entry_cmp<bid_type, value_type, value_cmp>(cmp) _STXXL_SORT_TRIGGER_FORCE_SEQUENTIAL);

            const unsigned_type n_prefetch_buffers = STXXL_MAX(min_prefetch_buffers, input_buffers - nruns);


#if STXXL_SORT_OPTIMAL_PREFETCHING
            // heuristic
            const int_type n_opt_prefetch_buffers = min_prefetch_buffers + (3 * (n_prefetch_buffers - min_prefetch_buffers)) / 10;

            compute_prefetch_schedule(
                consume_seq,
                prefetch_seq,
                n_opt_prefetch_buffers,
                disks_number);
#else
            for (i = 0; i < prefetch_seq_size; ++i)
                prefetch_seq[i] = i;
#endif //STXXL_SORT_OPTIMAL_PREFETCHING

            prefetcher = new prefetcher_type(
                consume_seq.begin(),
                consume_seq.end(),
                prefetch_seq,
                STXXL_MIN(nruns + n_prefetch_buffers, prefetch_seq_size));

            if (do_parallel_merge())
            {
#if STXXL_PARALLEL_MULTIWAY_MERGE
// begin of STL-style merging
                seqs = new std::vector<sequence>(nruns);
                buffers = new std::vector<block_type *>(nruns);

                for (unsigned_type i = 0; i < nruns; ++i)                                       //initialize sequences
                {
                    (*buffers)[i] = prefetcher->pull_block();                                   //get first block of each run
                    (*seqs)[i] = std::make_pair((*buffers)[i]->begin(), (*buffers)[i]->end());  //this memory location stays the same, only the data is exchanged
                }

// end of STL-style merging
#else
                STXXL_THROW_UNREACHABLE();
#endif //STXXL_PARALLEL_MULTIWAY_MERGE
            }
            else
            {
// begin of native merging procedure

                losers = new loser_tree_type(prefetcher, nruns, run_cursor2_cmp_type(cmp));
// end of native merging procedure
            }

            current_block = new out_block_type;
            fill_current_block();

            current_value = current_block->elem[0];
            buffer_pos = 1;
        }

    public:
        //! \brief Standard stream method
        bool empty() const
        {
            return elements_remaining == 0;
        }

        //! \brief Standard stream method
        const value_type & operator * () const
        {
            assert(!empty());
            return current_value;
        }

        //! \brief Standard stream method
        const value_type * operator -> () const
        {
            assert(!empty());
            return &current_value;
        }

        //! \brief Standard stream method
        basic_runs_merger & operator ++ () // preincrement operator
        {
            assert(!empty());

            --elements_remaining;

            if (buffer_pos != out_block_type::size)
            {
//              printf("single %lld\n", out_block_type::size - buffer_pos);
                current_value = current_block->elem[buffer_pos];
                ++buffer_pos;
            }
            else
            {
                if (!empty())
                {
                    fill_current_block();

#if STXXL_CHECK_ORDER_IN_SORTS
                    assert(stxxl::is_sorted(current_block->elem, current_block->elem + current_block->size, cmp));
                    assert(!cmp(current_block->elem[0], current_value));
#endif //STXXL_CHECK_ORDER_IN_SORTS
                    current_value = current_block->elem[0];
                    buffer_pos = 1;
                }
            }


#if STXXL_CHECK_ORDER_IN_SORTS
            if (!empty())
            {
                assert(!cmp(current_value, last_element));
                last_element = current_value;
            }
#endif //STXXL_CHECK_ORDER_IN_SORTS

            return *this;
        }


        //! \brief Batched stream method.
        unsigned_type batch_length()
        {
            return STXXL_MIN<unsigned_type>(out_block_type::size - buffer_pos + 1, elements_remaining);
        }

        //! \brief Batched stream method.
        const_iterator batch_begin()
        {
            return current_block->elem + buffer_pos - 1;
        }

        //! \brief Batched stream method.
        const value_type & operator [] (unsigned_type index)
        {
            assert(index < batch_length());
            return *(current_block->elem + buffer_pos - 1 + index);
        }

        //! \brief Batched stream method.
        basic_runs_merger & operator += (unsigned_type length)
        {
            assert(length > 0);

            elements_remaining -= (length - 1);
            buffer_pos += (length - 1);

            assert(elements_remaining > 0);
            assert(buffer_pos <= out_block_type::size);

            operator ++ ();

            return *this;
        }

        //! \brief Destructor
        //! \remark Deallocates blocks of the input sorted runs object
        virtual ~basic_runs_merger()
        {
            deallocate_prefetcher();

            if (current_block)
                delete current_block;
        }
    };


    template <class RunsType_, class Cmp_, class AllocStr_>
    void basic_runs_merger<RunsType_, Cmp_, AllocStr_>::merge_recursively(unsigned_type memory_to_use)
    {
        block_manager * bm = block_manager::get_instance();
        unsigned_type ndisks = config::get_instance()->disks_number();
        unsigned_type nwrite_buffers = 2 * ndisks;
        unsigned_type memory_for_write_buffers = nwrite_buffers * sizeof(block_type);

        // memory consumption of the recursive merger (uses block_type as out_block_type)
        unsigned_type recursive_merger_memory_prefetch_buffers = 2 * ndisks * sizeof(block_type);
        unsigned_type recursive_merger_memory_out_block = sizeof(block_type);
        unsigned_type memory_for_buffers = memory_for_write_buffers
                                           + recursive_merger_memory_prefetch_buffers
                                           + recursive_merger_memory_out_block;
        // maximum arity in the recursive merger
        unsigned_type max_arity = (memory_to_use > memory_for_buffers ? memory_to_use - memory_for_buffers : 0) / block_type::raw_size;

        unsigned_type nruns = sruns.runs.size();
        const unsigned_type merge_factor = optimal_merge_factor(nruns, max_arity);
        assert(merge_factor > 1);
        assert(merge_factor <= max_arity);
        while (nruns > max_arity)
        {
            unsigned_type new_nruns = div_ceil(nruns, merge_factor);
            STXXL_VERBOSE("Starting new merge phase: nruns: " << nruns <<
                          " opt_merge_factor: " << merge_factor << " max_arity: " << max_arity << " new_nruns: " << new_nruns);

            sorted_runs_type new_runs;
            new_runs.runs.resize(new_nruns);
            new_runs.runs_sizes.resize(new_nruns);
            new_runs.elements = sruns.elements;

            unsigned_type runs_left = nruns;
            unsigned_type cur_out_run = 0;
            unsigned_type elements_in_new_run = 0;

            while (runs_left > 0)
            {
                int_type runs2merge = STXXL_MIN(runs_left, merge_factor);
                elements_in_new_run = 0;
                for (unsigned_type i = nruns - runs_left; i < (nruns - runs_left + runs2merge); ++i)
                {
                    elements_in_new_run += sruns.runs_sizes[i];
                }
                const unsigned_type blocks_in_new_run1 = div_ceil(elements_in_new_run, block_type::size);

                new_runs.runs_sizes[cur_out_run] = elements_in_new_run;
                // allocate run
                new_runs.runs[cur_out_run++].resize(blocks_in_new_run1);
                runs_left -= runs2merge;
            }

            // allocate blocks for the new runs
            for (unsigned_type i = 0; i < new_runs.runs.size(); ++i)
                bm->new_blocks(alloc_strategy(),
                               trigger_entry_iterator<typename run_type::iterator, block_type::raw_size>(new_runs.runs[i].begin()),
                               trigger_entry_iterator<typename run_type::iterator, block_type::raw_size>(new_runs.runs[i].end()));


            // merge all
            runs_left = nruns;
            cur_out_run = 0;
            size_type elements_left = sruns.elements;

            while (runs_left > 0)
            {
                unsigned_type runs2merge = STXXL_MIN(runs_left, merge_factor);
                STXXL_VERBOSE("Merging " << runs2merge << " runs");

                sorted_runs_type cur_runs;
                cur_runs.runs.resize(runs2merge);
                cur_runs.runs_sizes.resize(runs2merge);

                std::copy(sruns.runs.begin() + nruns - runs_left,
                          sruns.runs.begin() + nruns - runs_left + runs2merge,
                          cur_runs.runs.begin());
                std::copy(sruns.runs_sizes.begin() + nruns - runs_left,
                          sruns.runs_sizes.begin() + nruns - runs_left + runs2merge,
                          cur_runs.runs_sizes.begin());

                runs_left -= runs2merge;
                /*
                   cur_runs.elements = (runs_left)?
                   (new_runs.runs[cur_out_run].size()*block_type::size):
                   (elements_left);
                 */
                cur_runs.elements = new_runs.runs_sizes[cur_out_run];
                elements_left -= cur_runs.elements;

                if (runs2merge > 1)
                {
                    basic_runs_merger<RunsType_, Cmp_, AllocStr_> merger(cur_runs, cmp, memory_to_use - memory_for_write_buffers);

                    {   // make sure everything is being destroyed in right time
                        buf_ostream<block_type, typename run_type::iterator> out(
                            new_runs.runs[cur_out_run].begin(),
                            nwrite_buffers);

                        blocked_index<block_type::size> cnt = 0;
                        const unsigned_type cnt_max = cur_runs.elements;

                        while (cnt != cnt_max)
                        {
                            *out = *merger;
                            if ((cnt.get_offset()) == 0)   // have to write the trigger value
                                new_runs.runs[cur_out_run][cnt.get_block()].value = *merger;

                            ++cnt;
                            ++out;
                            ++merger;
                        }
                        assert(merger.empty());

                        while (cnt.get_offset())
                        {
                            *out = cmp.max_value();
                            ++out;
                            ++cnt;
                        }
                    }
                }
                else
                {
                    bm->delete_blocks(
                        trigger_entry_iterator<typename run_type::iterator, block_type::raw_size>(
                            new_runs.runs.back().begin()),
                        trigger_entry_iterator<typename run_type::iterator, block_type::raw_size>(
                            new_runs.runs.back().end()));

                    assert(cur_runs.runs.size() == 1);

                    std::copy(cur_runs.runs.front().begin(),
                              cur_runs.runs.front().end(),
                              new_runs.runs.back().begin());
                    new_runs.runs_sizes.back() = cur_runs.runs_sizes.front();
                }

                ++cur_out_run;
            }
            assert(elements_left == 0);

            nruns = new_nruns;
            sruns = new_runs;
        }
    }


    //! \brief Merges sorted runs
    //!
    //! Template parameters:
    //! - \c RunsType_ type of the sorted runs, available as \c runs_creator::sorted_runs_type ,
    //! - \c Cmp_ type of comparison object used for merging
    //! - \c AllocStr_ allocation strategy used to allocate the blocks for
    //! storing intermediate results if several merge passes are required
    template <class RunsType_,
              class Cmp_,
              class AllocStr_ = STXXL_DEFAULT_ALLOC_STRATEGY>
    class runs_merger : public basic_runs_merger<RunsType_, Cmp_, AllocStr_>
    {
    private:
        typedef RunsType_ sorted_runs_type;
        typedef basic_runs_merger<RunsType_, Cmp_, AllocStr_> base;
        typedef typename base::value_cmp value_cmp;
        typedef typename base::block_type block_type;

        unsigned_type memory_to_use;
        const sorted_runs_type & sruns;

    public:
        //! \brief Creates a runs merger object
        //! \param r input sorted runs object
        //! \param c comparison object
        //! \param memory_to_use amount of memory available for the merger in bytes
        runs_merger(const sorted_runs_type & r, value_cmp c, unsigned_type memory_to_use, StartMode start_mode = STXXL_START_PIPELINE_DEFERRED_DEFAULT) :
            base(c),
            memory_to_use(memory_to_use),
            sruns(r)
        {
            if (start_mode == start_immediately)
                base::initialize(r, memory_to_use);
        }

        void start_pull()
        {
            STXXL_VERBOSE0("runs_merger " << this << " starts.");
            base::initialize(sruns, memory_to_use);
            STXXL_VERBOSE0("runs_merger " << this << " run formation done.");
        }
    };


    //! \brief Merges sorted runs
    //!
    //! Template parameters:
    //! - \c RunsType_ type of the sorted runs, available as \c runs_creator::sorted_runs_type ,
    //! - \c Cmp_ type of comparison object used for merging
    //! - \c AllocStr_ allocation strategy used to allocate the blocks for
    //! storing intermediate results if several merge passes are required
    template <class RunsCreator_,
              class Cmp_,
              class AllocStr_ = STXXL_DEFAULT_ALLOC_STRATEGY>
    class startable_runs_merger : public basic_runs_merger<typename RunsCreator_::sorted_runs_type, Cmp_, AllocStr_>
    {
    private:
        typedef basic_runs_merger<typename RunsCreator_::sorted_runs_type, Cmp_, AllocStr_> base;
        typedef typename base::value_cmp value_cmp;
        typedef typename base::block_type block_type;

        unsigned_type memory_to_use;
        RunsCreator_ & rc;

    public:
        //! \brief Creates a runs merger object
        //! \param rc Runs creator.
        //! \param c Comparison object.
        //! \param memory_to_use Amount of memory available for the merger in bytes.
        startable_runs_merger(RunsCreator_ & rc, value_cmp c, unsigned_type memory_to_use, StartMode start_mode = STXXL_START_PIPELINE_DEFERRED_DEFAULT) :
            base(c),
            memory_to_use(memory_to_use),
            rc(rc)
        {
            if (start_mode == start_immediately)
                base::initialize(rc.result(), memory_to_use);
        }

        void start_pull()
        {
            STXXL_VERBOSE1("runs_merger " << this << " starts.");
            base::initialize(rc.result(), memory_to_use);
            STXXL_VERBOSE1("runs_merger " << this << " run formation done.");
        }
    };


    ////////////////////////////////////////////////////////////////////////
    //     SORT                                                           //
    ////////////////////////////////////////////////////////////////////////

    //! \brief Produces sorted stream from input stream
    //!
    //! Template parameters:
    //! - \c Input_ type of the input stream
    //! - \c Cmp_ type of comparison object used for sorting the runs
    //! - \c BlockSize_ size of blocks used to store the runs
    //! - \c AllocStr_ functor that defines allocation strategy for the runs
    //! \remark Implemented as the composition of \c runs_creator and \c runs_merger .
    template <class Input_,
              class Cmp_,
              unsigned BlockSize_ = STXXL_DEFAULT_BLOCK_SIZE(typename Input_::value_type),
              class AllocStr_ = STXXL_DEFAULT_ALLOC_STRATEGY,
              class runs_creator_type = runs_creator<Input_, Cmp_, BlockSize_, AllocStr_> >
    class sort : public noncopyable
    {
        typedef typename runs_creator_type::sorted_runs_type sorted_runs_type;
        typedef startable_runs_merger<runs_creator_type, Cmp_, AllocStr_> runs_merger_type;

        runs_creator_type creator;
        runs_merger_type merger;
        Cmp_ & c;
        unsigned_type memory_to_use_m;
        Input_ & input;

    public:
        //! \brief Standard stream typedef
        typedef typename Input_::value_type value_type;
        typedef typename runs_merger_type::const_iterator const_iterator;

        typedef sorted_runs_type result_type;

        //! \brief Creates the object
        //! \param in input stream
        //! \param c comparator object
        //! \param memory_to_use memory amount that is allowed to used by the sorter in bytes
        sort(Input_ & in, Cmp_ c, unsigned_type memory_to_use, bool asynchronous_pull = STXXL_STREAM_SORT_ASYNCHRONOUS_PULL_DEFAULT, StartMode start_mode = STXXL_START_PIPELINE_DEFERRED_DEFAULT) :
            creator(in, c, memory_to_use, asynchronous_pull, start_mode),
            merger(creator, c, memory_to_use, start_mode),
            c(c),
            memory_to_use_m(memory_to_use),
            input(in)
        { }

        //! \brief Creates the object
        //! \param in input stream
        //! \param c comparator object
        //! \param memory_to_use_rc memory amount that is allowed to used by the runs creator in bytes
        //! \param memory_to_use_m memory amount that is allowed to used by the merger in bytes
        sort(Input_ & in, Cmp_ c, unsigned_type memory_to_use_rc, unsigned_type memory_to_use_m, bool asynchronous_pull = STXXL_STREAM_SORT_ASYNCHRONOUS_PULL_DEFAULT, StartMode start_mode = STXXL_START_PIPELINE_DEFERRED_DEFAULT) :
            creator(in, c, memory_to_use_rc, asynchronous_pull, start_mode),
            merger(creator, c, memory_to_use_m, start_mode),
            c(c),
            memory_to_use_m(memory_to_use_m),
            input(in)
        { }

        //! \brief Standard stream method
        void start_pull()
        {
            STXXL_VERBOSE1("sort " << this << " starts.");
            merger.start_pull();
        }

        //! \brief Standard stream method
        bool empty() const
        {
            return merger.empty();
        }

        //! \brief Standard stream method
        const value_type & operator * () const
        {
            assert(!empty());
            return *merger;
        }

        const value_type * operator -> () const
        {
            assert(!empty());
            return merger.operator -> ();
        }

        //! \brief Standard stream method
        sort & operator ++ ()
        {
            ++merger;
            return *this;
        }


        //! \brief Batched stream method.
        unsigned_type batch_length()
        {
            return merger.batch_length();
        }

        //! \brief Batched stream method.
        const_iterator batch_begin()
        {
            return merger.batch_begin();
        }

        //! \brief Batched stream method.
        const value_type & operator [] (unsigned_type index)
        {
            return merger[index];
        }

        //! \brief Batched stream method.
        sort & operator += (unsigned_type size)
        {
            merger += size;
            return *this;
        }
    };

    //! \brief Computes sorted runs type from value type and block size
    //!
    //! Template parameters
    //! - \c ValueType_ type of values ins sorted runs
    //! - \c BlockSize_ size of blocks where sorted runs stored
    template <
        class ValueType_,
        unsigned BlockSize_>
    class compute_sorted_runs_type
    {
        typedef ValueType_ value_type;
        typedef BID<BlockSize_> bid_type;
        typedef sort_helper::trigger_entry<bid_type, value_type> trigger_entry_type;

    public:
        typedef sorted_runs<value_type, trigger_entry_type> result;
    };

//! \}
}

//! \addtogroup stlalgo
//! \{

//! \brief Sorts range of any random access iterators externally

//! \param begin iterator pointing to the first element of the range
//! \param end iterator pointing to the last+1 element of the range
//! \param cmp comparison object
//! \param MemSize memory to use for sorting (in bytes)
//! \param AS allocation strategy
//!
//! The \c BlockSize template parameter defines the block size to use (in bytes)
//! \warning Slower than External Iterator Sort
template <unsigned BlockSize,
          class RandomAccessIterator,
          class CmpType,
          class AllocStr>
void sort(RandomAccessIterator begin,
          RandomAccessIterator end,
          CmpType cmp,
          unsigned_type MemSize,
          AllocStr AS)
{
    STXXL_UNUSED(AS);
#ifdef BOOST_MSVC
    typedef typename streamify_traits<RandomAccessIterator>::stream_type InputType;
#else
    typedef __typeof__(stream::streamify(begin, end)) InputType;
#endif //BOOST_MSVC
    InputType Input(begin, end);
    typedef stream::sort<InputType, CmpType, BlockSize, AllocStr> sorter_type;
    sorter_type Sort(Input, cmp, MemSize);
    stream::materialize(Sort, begin);
}

//! \}

__STXXL_END_NAMESPACE

#endif // !STXXL_SORT_STREAM_HEADER
// vim: et:ts=4:sw=4<|MERGE_RESOLUTION|>--- conflicted
+++ resolved
@@ -24,12 +24,8 @@
 #endif
 
 #include <stxxl/bits/stream/stream.h>
-#include <stxxl/bits/mng/mng.h>
-#include <stxxl/bits/algo/sort_base.h>
-#include <stxxl/bits/algo/sort_helper.h>
-#include <stxxl/bits/algo/adaptor.h>
-#include <stxxl/bits/algo/run_cursor.h>
-#include <stxxl/bits/algo/losertree.h>
+#include <stxxl/sort>
+#include <stxxl/bits/mng/typed_block.h>
 
 
 __STXXL_BEGIN_NAMESPACE
@@ -1157,7 +1153,6 @@
         //! \remark Returned object is intended to be used by \c runs_merger object as input
         const sorted_runs_type & result()
         {
-<<<<<<< HEAD
             if (wait_for_stop)
             {
                 //work was already done by stop_push
@@ -1183,18 +1178,6 @@
 #ifdef STXXL_PRINT_STAT_AFTER_RF
                     STXXL_MSG(*stats::get_instance());
 #endif //STXXL_PRINT_STAT_AFTER_RF
-=======
-            if (1)
-            {
-                if (!result_computed)
-                {
-                    compute_result();
-                    result_computed = true;
-                    cleanup();
-#ifdef STXXL_PRINT_STAT_AFTER_RF
-                    STXXL_MSG(*stats::get_instance());
-#endif
->>>>>>> 74a24a00
                 }
             }
             return result_;
@@ -1560,11 +1543,9 @@
 
                     STXXL_VERBOSE1("after merge");
 
-                    if (sort_helper::refill_or_remove_empty_sequences(
-                                *seqs, *buffers, *prefetcher))
+                    for (seqs_size_type i = 0; i < (*seqs).size(); ++i)
                     {
-<<<<<<< HEAD
-                        if ((*seqs)[i].first == (*seqs)[i].second)                                            //run empty
+                        if ((*seqs)[i].first == (*seqs)[i].second)                        // run empty
                         {
                             if (prefetcher->block_consumed((*buffers)[i]))
                             {
@@ -1581,9 +1562,6 @@
                                 --i;                                                      // don't skip the next sequence
                             }
                         }
-=======
-                        recompute_currently_mergeable = true;   // trigger recompute
->>>>>>> 74a24a00
                     }
                 } while (rest > 0 && (*seqs).size() > 0);
 
