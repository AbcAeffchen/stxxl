--- conflicted
+++ resolved
@@ -143,7 +143,6 @@
         return *this;
     }
 
-<<<<<<< HEAD
     //! \brief Batched stream method
     buf_istream & operator += (unsigned_type length)
     {
@@ -179,10 +178,6 @@
 
     //! \brief Frees used internal objects
     virtual ~buf_istream()
-=======
-    //! Frees used internal objects.
-    ~buf_istream()
->>>>>>> 34bd9fe6
     {
         delete prefetcher;
         delete[] prefetch_seq;
