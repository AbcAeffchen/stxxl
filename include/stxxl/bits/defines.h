/***************************************************************************
 *  include/stxxl/bits/defines.h
 *
 *  Document all defines that may change the behavior of stxxl.
 *
 *  Part of the STXXL. See http://stxxl.sourceforge.net
 *
 *  Copyright (C) 2008 Andreas Beckmann <beckmann@cs.uni-frankfurt.de>
 *
 *  Distributed under the Boost Software License, Version 1.0.
 *  (See accompanying file LICENSE_1_0.txt or copy at
 *  http://www.boost.org/LICENSE_1_0.txt)
 **************************************************************************/

#ifndef STXXL_DEFINES_HEADER
#define STXXL_DEFINES_HEADER

//#define STXXL_CHECK_BLOCK_ALIGNING
// default: not defined
// used in: io/*_file.cpp
// effect:  call request::check_alignment() from request::request(...)

<<<<<<< HEAD
#ifndef STXXL_PARALLEL_MULTIWAY_MERGE
#define STXXL_PARALLEL_MULTIWAY_MERGE 1
#endif
// default: 0 (disabled), in parallel.h
// used in: algo/*sort*.h, stream/*sort*.h
// effect:  use parallel (internal memory) sorters
=======
//#define STXXL_DO_NOT_COUNT_WAIT_TIME
// default: not defined
// used in: io/iostats.{h,cpp}
// effect:  makes calls to wait time counting functions no-ops

//#define STXXL_SORT_OPTIMAL_PREFETCHING 0/1
// default: 1
// used in: algo/*sort.h, stream/sort_stream.h
// effect if defined to 0: unknown
>>>>>>> 704f1a74

#endif // !STXXL_DEFINES_HEADER<|MERGE_RESOLUTION|>--- conflicted
+++ resolved
@@ -20,14 +20,13 @@
 // used in: io/*_file.cpp
 // effect:  call request::check_alignment() from request::request(...)
 
-<<<<<<< HEAD
 #ifndef STXXL_PARALLEL_MULTIWAY_MERGE
 #define STXXL_PARALLEL_MULTIWAY_MERGE 1
 #endif
 // default: 0 (disabled), in parallel.h
 // used in: algo/*sort*.h, stream/*sort*.h
-// effect:  use parallel (internal memory) sorters
-=======
+// effect:  use parallel (internal memory) mergers
+
 //#define STXXL_DO_NOT_COUNT_WAIT_TIME
 // default: not defined
 // used in: io/iostats.{h,cpp}
@@ -37,6 +36,5 @@
 // default: 1
 // used in: algo/*sort.h, stream/sort_stream.h
 // effect if defined to 0: unknown
->>>>>>> 704f1a74
 
 #endif // !STXXL_DEFINES_HEADER