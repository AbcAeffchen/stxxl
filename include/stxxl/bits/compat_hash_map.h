/***************************************************************************
 *  include/stxxl/bits/compat_hash_map.h
 *
 *  compatibility interface to C++ standard extension hash_map
 *
 *  Part of the STXXL. See http://stxxl.sourceforge.net
 *
 *  Copyright (C) 2008 Andreas Beckmann <beckmann@cs.uni-frankfurt.de>
 *
 *  Distributed under the Boost Software License, Version 1.0.
 *  (See accompanying file LICENSE_1_0.txt or copy at
 *  http://www.boost.org/LICENSE_1_0.txt)
 **************************************************************************/

#ifndef STXXL_HEADER__COMPAT_HASH_MAP_H_
#define STXXL_HEADER__COMPAT_HASH_MAP_H_


#if defined(__GXX_EXPERIMENTAL_CXX0X__)
 #include <unordered_map>
#elif defined(BOOST_MSVC)
 #include <hash_map>
<<<<<<< HEAD
=======
#elif defined(__GNUG__) && ((__GNUC__ * 10000 + __GNUC_MINOR__ * 100) >= 40200) && \
      (!defined(__ICC) || (__ICC > 1100))
 #include <tr1/unordered_map>
>>>>>>> 73159466
#else
 #include <ext/hash_map>
#endif

#include <stxxl/bits/namespace.h>


__STXXL_BEGIN_NAMESPACE

template <class _Tp>
struct compat_hash {
#if defined(__GXX_EXPERIMENTAL_CXX0X__)
    typedef std::hash<_Tp> result;
#elif defined(BOOST_MSVC)
    typedef stdext::hash_compare<_Tp> result;
<<<<<<< HEAD
=======
#elif defined(__GNUG__) && ((__GNUC__ * 10000 + __GNUC_MINOR__ * 100) >= 40200) && \
      (!defined(__ICC) || (__ICC > 1100))
    typedef std::tr1::hash<_Tp> result;
>>>>>>> 73159466
#else
    typedef __gnu_cxx::hash<_Tp> result;
#endif
};

template <class _Key, class _Tp, class _Hash = typename compat_hash<_Key>::result>
struct compat_hash_map {
#if defined(__GXX_EXPERIMENTAL_CXX0X__)
    typedef std::unordered_map<_Key, _Tp, _Hash> result;
#elif defined(BOOST_MSVC)
    typedef stdext::hash_map<_Key, _Tp, _Hash> result;
<<<<<<< HEAD
=======
#elif defined(__GNUG__) && ((__GNUC__ * 10000 + __GNUC_MINOR__ * 100) >= 40200) && \
      (!defined(__ICC) || (__ICC > 1100))
    typedef std::tr1::unordered_map<_Key, _Tp, _Hash> result;
>>>>>>> 73159466
#else
    typedef __gnu_cxx::hash_map<_Key, _Tp, _Hash> result;
#endif
};

__STXXL_END_NAMESPACE

#endif // !STXXL_HEADER__COMPAT_HASH_MAP_H_<|MERGE_RESOLUTION|>--- conflicted
+++ resolved
@@ -20,12 +20,9 @@
  #include <unordered_map>
 #elif defined(BOOST_MSVC)
  #include <hash_map>
-<<<<<<< HEAD
-=======
 #elif defined(__GNUG__) && ((__GNUC__ * 10000 + __GNUC_MINOR__ * 100) >= 40200) && \
       (!defined(__ICC) || (__ICC > 1100))
  #include <tr1/unordered_map>
->>>>>>> 73159466
 #else
  #include <ext/hash_map>
 #endif
@@ -41,12 +38,9 @@
     typedef std::hash<_Tp> result;
 #elif defined(BOOST_MSVC)
     typedef stdext::hash_compare<_Tp> result;
-<<<<<<< HEAD
-=======
 #elif defined(__GNUG__) && ((__GNUC__ * 10000 + __GNUC_MINOR__ * 100) >= 40200) && \
       (!defined(__ICC) || (__ICC > 1100))
     typedef std::tr1::hash<_Tp> result;
->>>>>>> 73159466
 #else
     typedef __gnu_cxx::hash<_Tp> result;
 #endif
@@ -58,12 +52,9 @@
     typedef std::unordered_map<_Key, _Tp, _Hash> result;
 #elif defined(BOOST_MSVC)
     typedef stdext::hash_map<_Key, _Tp, _Hash> result;
-<<<<<<< HEAD
-=======
 #elif defined(__GNUG__) && ((__GNUC__ * 10000 + __GNUC_MINOR__ * 100) >= 40200) && \
       (!defined(__ICC) || (__ICC > 1100))
     typedef std::tr1::unordered_map<_Key, _Tp, _Hash> result;
->>>>>>> 73159466
 #else
     typedef __gnu_cxx::hash_map<_Key, _Tp, _Hash> result;
 #endif
