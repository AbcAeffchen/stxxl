--- conflicted
+++ resolved
@@ -4,7 +4,8 @@
  *  Part of the STXXL. See http://stxxl.sourceforge.net
  *
  *  Copyright (C) 2002 Roman Dementiev <dementiev@mpi-sb.mpg.de>
- *  Copyright (C) 2008 Andreas Beckmann <beckmann@cs.uni-frankfurt.de>
+ *  Copyright (C) 2008, 2009, 2011 Andreas Beckmann <beckmann@cs.uni-frankfurt.de>
+ *  Copyright (C) 2009 Johannes Singler <singler@ira.uka.de>
  *
  *  Distributed under the Boost Software License, Version 1.0.
  *  (See accompanying file LICENSE_1_0.txt or copy at
@@ -14,14 +15,11 @@
 #ifndef STXXL_HEADER_IO_REQUEST_INTERFACE
 #define STXXL_HEADER_IO_REQUEST_INTERFACE
 
-#include <iostream>
-#include <memory>
-#include <cassert>
+#include <ostream>
 
 #include <stxxl/bits/namespace.h>
 #include <stxxl/bits/noncopyable.h>
 #include <stxxl/bits/common/types.h>
-#include <stxxl/bits/common/switch.h>
 
 
 __STXXL_BEGIN_NAMESPACE
@@ -29,15 +27,10 @@
 //! \addtogroup iolayer
 //! \{
 
-<<<<<<< HEAD
-//! \brief Functional interface of a request
-//!
-=======
 class onoff_switch;
 
 //! \brief Functional interface of a request
 
->>>>>>> 3c0250f6
 //! Since all library I/O operations are asynchronous,
 //! one needs to keep track of their status:
 //! e.g. whether an I/O operation completed or not.
@@ -48,9 +41,11 @@
     typedef stxxl::unsigned_type size_type;
     enum request_type { READ, WRITE };
 
-protected:
+public:
     virtual bool add_waiter(onoff_switch * sw) = 0;
     virtual void delete_waiter(onoff_switch * sw) = 0;
+
+protected:
     virtual void notify_waiters() = 0;
 
 protected:
@@ -77,6 +72,9 @@
     //! \return pointer to null terminated string of characters, containing the name of I/O implementation
     virtual const char * io_type() const = 0;
 
+    //! \brief Identifies the type of I/O implementation
+    virtual std::ostream & print(std::ostream & out) const = 0;
+
     virtual ~request_interface()
     { }
 };
