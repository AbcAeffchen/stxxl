--- conflicted
+++ resolved
@@ -17,14 +17,9 @@
 #include <set>
 
 #include <stxxl/bits/common/mutex.h>
-<<<<<<< HEAD
-#include <stxxl/bits/common/switch.h>
-#include <stxxl/bits/io/request_with_state.h>
-=======
 #include <stxxl/bits/common/onoff_switch.h>
-#include <stxxl/bits/io/request_interface.h>
+#include <stxxl/bits/io/request.h>
 #include <stxxl/bits/namespace.h>
->>>>>>> 79ceaa1f
 
 
 STXXL_BEGIN_NAMESPACE
@@ -32,13 +27,8 @@
 //! \addtogroup fileimpl
 //! \{
 
-<<<<<<< HEAD
-//! \brief Request that is aware of threads waiting for it to complete.
-class request_with_waiters : public request_with_state
-=======
 //! Request that is aware of threads waiting for it to complete.
-class request_with_waiters : virtual public request_interface
->>>>>>> 79ceaa1f
+class request_with_waiters : public request
 {
     mutex waiters_mutex;
     std::set<onoff_switch*> waiters;
@@ -53,15 +43,14 @@
 
 public:
     request_with_waiters(
-        const completion_handler & on_cmpl,
-        file * f,
-        void * buf,
+        const completion_handler& on_cmpl,
+        file* f,
+        void* buf,
         offset_type off,
         size_type b,
-        request_type t) :
-        request_with_state(on_cmpl, f, buf, off, b, t)
+        request_type t)
+        : request(on_cmpl, f, buf, off, b, t)
     { }
-
 };
 
 //! \}
