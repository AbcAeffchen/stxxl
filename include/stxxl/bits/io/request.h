/***************************************************************************
 *  include/stxxl/bits/io/request.h
 *
 *  Part of the STXXL. See http://stxxl.sourceforge.net
 *
 *  Copyright (C) 2002 Roman Dementiev <dementiev@mpi-sb.mpg.de>
 *  Copyright (C) 2008 Andreas Beckmann <beckmann@cs.uni-frankfurt.de>
 *
 *  Distributed under the Boost Software License, Version 1.0.
 *  (See accompanying file LICENSE_1_0.txt or copy at
 *  http://www.boost.org/LICENSE_1_0.txt)
 **************************************************************************/

#ifndef STXXL_REQUEST_HEADER
#define STXXL_REQUEST_HEADER

#include <iostream>
#include <memory>

#include <stxxl/bits/namespace.h>
#include <stxxl/bits/noncopyable.h>
#include <stxxl/bits/io/iostats.h>
#include <stxxl/bits/common/mutex.h>
#include <stxxl/bits/common/switch.h>
#include <stxxl/bits/common/exceptions.h>
#include <stxxl/bits/io/completion_handler.h>
#include <stxxl/bits/compat_unique_ptr.h>
#include <stxxl/bits/common/error_handling.h>


__STXXL_BEGIN_NAMESPACE

//! \addtogroup iolayer
//! \{

#define BLOCK_ALIGN 4096

class file;
class request_ptr;

//! \brief Defines interface of request

//! Since all library I/O operations are asynchronous,
//! one needs to keep track of their status: whether
//! an I/O completed or not.
class request_base : private noncopyable
{
public:
    typedef stxxl::uint64 offset_type;
    typedef stxxl::unsigned_type size_type;
    enum request_type { READ, WRITE };

protected:
    virtual bool add_waiter(onoff_switch * sw) = 0;
    virtual void delete_waiter(onoff_switch * sw) = 0;
    virtual void notify_waiters() = 0;

public: // HACK!
    virtual void serve() = 0;
protected:
    virtual void completed() = 0;

public:
    //! \brief Suspends calling thread until completion of the request
    virtual void wait(bool measure_time = true) = 0;

    //! \brief Cancel request
    //! The request is cancelled unless already being processed.
    //! However, cancellation cannot be guaranteed.
    //! Cancelled requests must still be waited for in order to ensure correct
    //! operation.
    //! \return \c true iff the request was cancelled successfully
    virtual bool cancel() = 0;

    //! \brief Polls the status of the request
    //! \return \c true if request is completed, otherwise \c false
    virtual bool poll() = 0;

    //! \brief Identifies the type of I/O implementation
    //! \return pointer to null terminated string of characters, containing the name of I/O implementation
    virtual const char * io_type() const = 0;

    virtual ~request_base()
    { }
};

//! \brief Basic properties of a request.
class request : virtual public request_base
{
    friend int wait_any(request_ptr req_array[], int count);
    template <class request_iterator_>
    friend
    request_iterator_ wait_any(request_iterator_ reqs_begin, request_iterator_ reqs_end);
    friend class request_queue_impl_qwqr;
    friend class request_ptr;

protected:
    completion_handler on_complete;
    int ref_cnt;
    compat_unique_ptr<stxxl::io_error>::result error;

    mutex ref_cnt_mutex;

protected:
    file * file_;
    void * buffer;
    offset_type offset;
    size_type bytes;
    request_type type;

    void completed();

    // returns number of references
    int nref()
    {
        scoped_mutex_lock Lock(ref_cnt_mutex);
        return ref_cnt;
    }

public:
    request(const completion_handler & on_compl,
            file * file__,
            void * buffer_,
            offset_type offset_,
            size_type bytes_,
            request_type type_);

    virtual ~request();

    file * get_file() const { return file_; }
    void * get_buffer() const { return buffer; }
    offset_type get_offset() const { return offset; }
    size_type get_size() const { return bytes; }
    request_type get_type() const { return type; }

    void check_alignment() const;

    virtual std::ostream & print(std::ostream & out) const
    {
        out << "File object address: " << (void *)get_file();
        out << " Buffer address: " << (void *)get_buffer();
        out << " File offset: " << get_offset();
        out << " Transfer size: " << get_size() << " bytes";
        out << " Type of transfer: " << ((get_type() == READ) ? "READ" : "WRITE");
        return out;
    }

    //! \brief Inform the request object that an error occurred
    //! during the I/O execution
    void error_occured(const char * msg)
    {
        error.reset(new stxxl::io_error(msg));
    }

    //! \brief Inform the request object that an error occurred
    //! during the I/O execution
    void error_occured(const std::string & msg)
    {
        error.reset(new stxxl::io_error(msg));
    }

    //! \brief Rises an exception if there were error with the I/O
    void check_errors() throw (stxxl::io_error)
    {
        if (error.get())
            throw * (error.get());
    }

private:
    void add_ref()
    {
        scoped_mutex_lock Lock(ref_cnt_mutex);
        ref_cnt++;
        STXXL_VERBOSE3("request add_ref() " << static_cast<void *>(this) << ": adding reference, cnt: " << ref_cnt);
    }

    bool sub_ref()
    {
        int val;
        {
            scoped_mutex_lock Lock(ref_cnt_mutex);
            val = --ref_cnt;
            STXXL_VERBOSE3("request sub_ref() " << static_cast<void *>(this) << ": subtracting reference cnt: " << ref_cnt);
        }
        assert(val >= 0);
        return (val == 0);
    }

protected:
    void check_nref(bool after = false)
    {
        if (nref() < 2)
            check_nref_failed(after);
    }

private:
    void check_nref_failed(bool after = false);
};

inline std::ostream & operator << (std::ostream & out, const request & req)
{
    return req.print(out);
}

//! \brief A smart wrapper for \c request pointer.

//! Implemented as reference counting smart pointer.
class request_ptr
{
    request * ptr;
    void add_ref()
    {
        if (ptr)
        {
            ptr->add_ref();
        }
    }
    void sub_ref()
    {
        if (ptr)
        {
            if (ptr->sub_ref())
            {
                STXXL_VERBOSE3("the last copy " << static_cast<void *>(ptr) << " this=" << static_cast<void *>(this));
                delete ptr;
                ptr = NULL;
            }
            else
            {
                STXXL_VERBOSE3("more copies " << static_cast<void *>(ptr) << " this=" << static_cast<void *>(this));
            }
        }
    }

public:
    //! \brief Constructs an \c request_ptr from \c request pointer
    request_ptr(request * ptr_ = NULL) : ptr(ptr_)
    {
        STXXL_VERBOSE3("create constructor (request =" << static_cast<void *>(ptr) << ") this=" << static_cast<void *>(this));
        add_ref();
    }
    //! \brief Constructs an \c request_ptr from a \c request_ptr object
    request_ptr(const request_ptr & p) : ptr(p.ptr)
    {
        STXXL_VERBOSE3("copy constructor (copying " << static_cast<void *>(ptr) << ") this=" << static_cast<void *>(this));
        add_ref();
    }
    //! \brief Destructor
    ~request_ptr()
    {
        STXXL_VERBOSE3("Destructor of a request_ptr pointing to " << static_cast<void *>(ptr) << " this=" << static_cast<void *>(this));
        sub_ref();
    }
    //! \brief Assignment operator from \c request_ptr object
    //! \return reference to itself
    request_ptr & operator = (const request_ptr & p)
    {
        // assert(p.ptr);
        return (*this = p.ptr); //call the operator below;
    }
    //! \brief Assignment operator from \c request pointer
    //! \return reference to itself
    request_ptr & operator = (request * p)
    {
        STXXL_VERBOSE3("assign operator begin (assigning " << static_cast<void *>(p) << ") this=" << static_cast<void *>(this));
        if (p != ptr)
        {
            sub_ref();
            ptr = p;
            add_ref();
        }
        STXXL_VERBOSE3("assign operator end (assigning " << static_cast<void *>(p) << ") this=" << static_cast<void *>(this));
        return *this;
    }
    //! \brief "Star" operator
    //! \return reference to owned \c request object
    request & operator * () const
    {
        assert(ptr);
        return *ptr;
    }
    //! \brief "Arrow" operator
    //! \return pointer to owned \c request object
    request * operator -> () const
    {
        assert(ptr);
        return ptr;
    }

    bool operator==(const request_ptr& rp2) const
    {
        return ptr == rp2.ptr;
    }

    //! \brief Access to owned \c request object (synonym for \c operator->() )
    //! \return reference to owned \c request object
    //! \warning Creation another \c request_ptr from the returned \c request or deletion
    //!  causes unpredictable behaviour. Do not do that!
    request * get() const { return ptr; }

    //! \brief Returns true if object is initialized
    bool valid() const { return ptr; }

    //! \brief Returns true if object is not initialized
    bool empty() const { return !ptr; }
};

//! \brief Collection of functions to track statuses of a number of requests


//! \brief Suspends calling thread until \b all given requests are completed
//! \param reqs_begin begin of request sequence to wait for
//! \param reqs_end end of request sequence to wait for
template <class request_iterator_>
void wait_all(request_iterator_ reqs_begin, request_iterator_ reqs_end)
{
    for (; reqs_begin != reqs_end; ++reqs_begin)
        (request_ptr(*reqs_begin))->wait();
}

<<<<<<< HEAD
//! \brief Suspends calling thread until \b all given requests are completed
//! \param req_array array of request_ptr objects
//! \param count size of req_array
inline void wait_all(request_ptr req_array[], int count)
=======
//! \brief Cancel requests
//! The specified requests are cancelled unless already being processed.
//! However, cancellation cannot be guaranteed.
//! Cancelled requests must still be waited for in order to ensure correct
//! operation.
//! \param reqs_begin begin of request sequence
//! \param reqs_end end of request sequence
//! \return number of request cancelled
template <class request_iterator_>
typename std::iterator_traits<request_iterator_>::difference_type cancel_all(request_iterator_ reqs_begin, request_iterator_ reqs_end)
{
    typename std::iterator_traits<request_iterator_>::difference_type num_cancelled = 0;
    while (reqs_begin != reqs_end)
    {
        if((request_ptr(*reqs_begin))->cancel())
            ++num_cancelled;
        ++reqs_begin;
    }
    return num_cancelled;
}

bool poll_any(request_ptr req_array[], int count, int & index)
>>>>>>> 998eec38
{
    wait_all(req_array, req_array + count);
}

//! \brief Polls requests
//! \param reqs_begin begin of request sequence to poll
//! \param reqs_end end of request sequence to poll
//! \param index contains index of the \b first completed request if any
//! \return \c true if any of requests is completed, then index contains valid value, otherwise \c false
template <class request_iterator_>
request_iterator_ poll_any(request_iterator_ reqs_begin, request_iterator_ reqs_end)
{
    while (reqs_begin != reqs_end)
    {
        if ((request_ptr(*reqs_begin))->poll())
            return reqs_begin;

        ++reqs_begin;
    }
    return reqs_end;
}


//! \brief Polls requests
//! \param req_array array of request_ptr objects
//! \param count size of req_array
//! \param index contains index of the \b first completed request if any
//! \return \c true if any of requests is completed, then index contains valid value, otherwise \c false
inline bool poll_any(request_ptr req_array[], int count, int & index)
{
    request_ptr* res = poll_any(req_array, req_array + count);
    index = res - req_array;
    return res != (req_array + count);
}


//! \brief Suspends calling thread until \b any of requests is completed
//! \param reqs_begin begin of request sequence to wait for
//! \param reqs_end end of request sequence to wait for
//! \return index in req_array pointing to the \b first completed request
template <class request_iterator_>
request_iterator_ wait_any(request_iterator_ reqs_begin, request_iterator_ reqs_end)
{
    stats::scoped_wait_timer wait_timer;

    onoff_switch sw;

    request_iterator_ cur = reqs_begin, result = reqs_end;

    for ( ; cur != reqs_end; cur++)
    {
        if ((request_ptr(*cur))->add_waiter(&sw))
        {
            // already done
            result = cur;

            if (cur != reqs_begin)
            {
                while (--cur != reqs_begin)
                    (request_ptr(*cur))->delete_waiter(&sw);

                (request_ptr(*cur))->delete_waiter(&sw);
            }

            (request_ptr(*result))->check_errors();

            return result;
        }
    }

    sw.wait_for_on();

    for (cur = reqs_begin; cur != reqs_end; cur++)
    {
        (request_ptr(*cur))->delete_waiter(&sw);
        if (result == reqs_end && (request_ptr(*cur))->poll())
            result = cur;
    }

    return result;
}


//! \brief Suspends calling thread until \b any of requests is completed
//! \param req_array array of \c request_ptr objects
//! \param count size of req_array
//! \return index in req_array pointing to the \b first completed request
inline int wait_any(request_ptr req_array[], int count)
{
    return wait_any(req_array, req_array + count) - req_array;
}

//! \}

__STXXL_END_NAMESPACE

#endif // !STXXL_REQUEST_HEADER
// vim: et:ts=4:sw=4<|MERGE_RESOLUTION|>--- conflicted
+++ resolved
@@ -318,12 +318,14 @@
         (request_ptr(*reqs_begin))->wait();
 }
 
-<<<<<<< HEAD
 //! \brief Suspends calling thread until \b all given requests are completed
 //! \param req_array array of request_ptr objects
 //! \param count size of req_array
 inline void wait_all(request_ptr req_array[], int count)
-=======
+{
+    wait_all(req_array, req_array + count);
+}
+
 //! \brief Cancel requests
 //! The specified requests are cancelled unless already being processed.
 //! However, cancellation cannot be guaranteed.
@@ -345,12 +347,6 @@
     return num_cancelled;
 }
 
-bool poll_any(request_ptr req_array[], int count, int & index)
->>>>>>> 998eec38
-{
-    wait_all(req_array, req_array + count);
-}
-
 //! \brief Polls requests
 //! \param reqs_begin begin of request sequence to poll
 //! \param reqs_end end of request sequence to poll
