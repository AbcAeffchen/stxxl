--- conflicted
+++ resolved
@@ -38,12 +38,8 @@
 //! Request with basic properties like file and offset.
 class request : virtual public request_interface, public atomic_counted_object
 {
-<<<<<<< HEAD
-    friend class request_ptr;
     friend class aio_queue;
 
-=======
->>>>>>> 79ceaa1f
 protected:
     completion_handler on_complete;
     compat_unique_ptr<stxxl::io_error>::result error;
